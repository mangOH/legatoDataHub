//--------------------------------------------------------------------------------------------------
/**
 * Implementation of the Input and Output Resources.
 *
 * Copyright (C) Sierra Wireless Inc.
 */
//--------------------------------------------------------------------------------------------------

#include "dataHub.h"
#include "resource.h"
#include "ioPoint.h"
#include "json.h"


//--------------------------------------------------------------------------------------------------
/**
 * An Input or Output Resource.
 */
//--------------------------------------------------------------------------------------------------
typedef struct ioResource
{
    res_Resource_t resource;    ///< Base class. ** MUST BE FIRST **
    io_DataType_t dataType;     ///< Data type of this resource.
    le_dls_List_t pollHandlerList;  ///< List of Poll Handler callbacks the client app registered.
    bool isMandatory;   ///< true = this is a mandatory output; false otherwise.
}
IoResource_t;

/// Default number of IO resources.  This can be overridden in the .cdef.
#define DEFAULT_IO_RESOURCE_POOL_SIZE 10

//--------------------------------------------------------------------------------------------------
/**
 * Pool from which I/O Resource objects are allocated.
 */
//--------------------------------------------------------------------------------------------------
static le_mem_PoolRef_t IoResourcePool = NULL;
LE_MEM_DEFINE_STATIC_POOL(IoResourcePool, DEFAULT_IO_RESOURCE_POOL_SIZE, sizeof(IoResource_t));


//--------------------------------------------------------------------------------------------------
/**
 * Destructor for IoResource_t objects.
 */
//--------------------------------------------------------------------------------------------------
static void IoResourceDestructor
(
    void* objPtr
)
//--------------------------------------------------------------------------------------------------
{
    IoResource_t* ioPtr = objPtr;

    res_Destruct(&ioPtr->resource);
}


//--------------------------------------------------------------------------------------------------
/**
 * Initialize the I/O Resource module.
 *
 * @warning This function MUST be called before any others in this module.
 */
//--------------------------------------------------------------------------------------------------
void ioPoint_Init
(
    void
)
//--------------------------------------------------------------------------------------------------
{
    IoResourcePool = le_mem_InitStaticPool(IoResourcePool, DEFAULT_IO_RESOURCE_POOL_SIZE,
                        sizeof(IoResource_t));
    le_mem_SetDestructor(IoResourcePool, IoResourceDestructor);
}


//--------------------------------------------------------------------------------------------------
/**
 * Create an Input/Output Resource object.
 *
 * @return Pointer to the Resource.
 */
//--------------------------------------------------------------------------------------------------
IoResource_t* Create
(
    io_DataType_t dataType,
    resTree_EntryRef_t entryRef ///< The resource tree entry to attach this Resource to.
)
//--------------------------------------------------------------------------------------------------
{
    IoResource_t* ioPtr = le_mem_Alloc(IoResourcePool);

    res_Construct(&ioPtr->resource, entryRef);

    ioPtr->pollHandlerList = LE_DLS_LIST_INIT;

    ioPtr->dataType = dataType;
    ioPtr->isMandatory = false;

    return ioPtr;
}


//--------------------------------------------------------------------------------------------------
/**
 * Create an Input Resource.
 *
 * @return Pointer to the Resource.
 */
//--------------------------------------------------------------------------------------------------
res_Resource_t* ioPoint_CreateInput
(
    io_DataType_t dataType,
    resTree_EntryRef_t entryRef ///< The resource tree entry to attach this Resource to.
)
//--------------------------------------------------------------------------------------------------
{
    return &(Create(dataType, entryRef)->resource);
}


//--------------------------------------------------------------------------------------------------
/**
 * Create an Output Resource.
 *
 * @return Pointer to the Resource.
 */
//--------------------------------------------------------------------------------------------------
res_Resource_t* ioPoint_CreateOutput
(
    io_DataType_t dataType,
    resTree_EntryRef_t entryRef ///< The resource tree entry to attach this Resource to.
)
//--------------------------------------------------------------------------------------------------
{
    IoResource_t* ioPtr = Create(dataType, entryRef);

    // By default, all outputs are mandatory.
    ioPtr->isMandatory = true;

    return &(ioPtr->resource);
}


//--------------------------------------------------------------------------------------------------
/**
 * Get the data type of an Input or Output resource.
 *
 * @return The data type.
 */
//--------------------------------------------------------------------------------------------------
io_DataType_t ioPoint_GetDataType
(
    res_Resource_t* resPtr
)
//--------------------------------------------------------------------------------------------------
{
    IoResource_t* ioPtr = CONTAINER_OF(resPtr, IoResource_t, resource);

    return ioPtr->dataType;
}


//--------------------------------------------------------------------------------------------------
/**
 * Perform type coercion, replacing a data sample with another of a different type, if necessary,
 * to make the data compatible with the data type of a given Input or Output resource.
 */
//--------------------------------------------------------------------------------------------------
void ioPoint_DoTypeCoercion
(
    res_Resource_t* resPtr,
    io_DataType_t* dataTypePtr,     ///< [INOUT] the data type, may be changed by type coercion
    dataSample_Ref_t* valueRefPtr   ///< [INOUT] the data sample, may be replaced by type coercion
)
//--------------------------------------------------------------------------------------------------
{
    IoResource_t* ioPtr = CONTAINER_OF(resPtr, IoResource_t, resource);

    io_DataType_t fromType = *dataTypePtr;
    dataSample_Ref_t fromSample = *valueRefPtr;

    io_DataType_t toType = ioPtr->dataType;
    dataSample_Ref_t toSample = NULL;

    double timestamp = dataSample_GetTimestamp(fromSample);

    switch (toType)
    {
        case IO_DATA_TYPE_TRIGGER:

            // If the pushed sample is not a trigger, then create a new trigger sample with the
            // same timestamp as the original sample.  Otherwise no type conversion required.
            if (fromType != IO_DATA_TYPE_TRIGGER)
            {
                toSample = dataSample_CreateTrigger(timestamp);
            }
            break;

        case IO_DATA_TYPE_BOOLEAN:

            switch (fromType)
            {
                case IO_DATA_TYPE_TRIGGER:

                    // If the pushed sample is a trigger, just use false.
                    toSample = dataSample_CreateBoolean(timestamp, false);
                    break;

                case IO_DATA_TYPE_BOOLEAN:

                    break;  // No conversion required.

                case IO_DATA_TYPE_NUMERIC:
                {
                    double value = dataSample_GetNumeric(fromSample);
                    toSample = dataSample_CreateBoolean(timestamp, (value != 0));
                    break;
                }

                case IO_DATA_TYPE_STRING:
                {
                    const char* value = dataSample_GetString(fromSample);
                    toSample = dataSample_CreateBoolean(timestamp, (value[0] != '\0'));
                    break;
                }

                case IO_DATA_TYPE_JSON:
                {
                    bool newValue = json_ConvertToBoolean(dataSample_GetJson(fromSample));
                    toSample = dataSample_CreateBoolean(timestamp, newValue);
                    break;
                }
            }

            break;

        case IO_DATA_TYPE_NUMERIC:

            switch (fromType)
            {
                case IO_DATA_TYPE_TRIGGER:

                    toSample = dataSample_CreateNumeric(timestamp, NAN);
                    break;

                case IO_DATA_TYPE_BOOLEAN:
                {
                    double newValue = (dataSample_GetBoolean(fromSample) ? 1 : 0);
                    toSample = dataSample_CreateNumeric(timestamp, newValue);
                    break;
                }

                case IO_DATA_TYPE_NUMERIC:

                    break;  // No conversion required.

                case IO_DATA_TYPE_STRING:
                {
                    double newValue = (dataSample_GetString(fromSample)[0] == '\0' ? 0 : 1);
                    toSample = dataSample_CreateNumeric(timestamp, newValue);
                    break;
                }

                case IO_DATA_TYPE_JSON:
                {
                    double newValue = json_ConvertToNumber(dataSample_GetJson(fromSample));
                    toSample = dataSample_CreateNumeric(timestamp, newValue);
                    break;
                }
            }
            break;

        case IO_DATA_TYPE_STRING:
        {
            char newValue[HUB_MAX_STRING_BYTES];
            if (dataSample_ConvertToString(fromSample, fromType, newValue, sizeof(newValue)) == LE_OK)
            {
<<<<<<< HEAD
                toSample = dataSample_CreateString(timestamp, newValue);
            }
            else
            {
                LE_CRIT("String length exceeds HUB_MAX_STRING_BYTES");
                toSample = NULL;
=======
                case IO_DATA_TYPE_TRIGGER:

                    toSample = dataSample_CreateString(timestamp, "");
                    break;

                case IO_DATA_TYPE_BOOLEAN:
                {
                    bool oldValue = dataSample_GetBoolean(fromSample);
                    const char* newValue = oldValue ? "true" : "false";
                    toSample = dataSample_CreateString(timestamp, newValue);
                    break;
                }

                case IO_DATA_TYPE_NUMERIC:
                {
                    double oldValue = dataSample_GetNumeric(fromSample);
                    char newValue[HUB_MAX_STRING_BYTES];
                    if (snprintf(newValue, sizeof(newValue), "%lf", oldValue) >=
                        (int) sizeof(newValue))
                    {
                        // Should never happen.
                        LE_CRIT("String overflow.");
                        newValue[0] = '\0';
                    }
                    toSample = dataSample_CreateString(timestamp, newValue);
                    break;
                }

                case IO_DATA_TYPE_STRING:

                    break;  // No conversion required.

                case IO_DATA_TYPE_JSON:

                    toSample = dataSample_CreateString(timestamp, dataSample_GetJson(fromSample));
                    break;

>>>>>>> fa3a16af
            }
            break;
        }

        case IO_DATA_TYPE_JSON:
        {
            char newValue[HUB_MAX_STRING_BYTES];
            if (dataSample_ConvertToJson(fromSample, fromType, newValue, sizeof(newValue)) == LE_OK)
            {
<<<<<<< HEAD
                toSample = dataSample_CreateJson(timestamp, newValue);
            }
            else
            {
                LE_CRIT("JSON length exceeds HUB_MAX_STRING_BYTES");
                toSample = NULL;
=======
                case IO_DATA_TYPE_TRIGGER:

                    toSample = dataSample_CreateJson(timestamp, "null");
                    break;

                case IO_DATA_TYPE_BOOLEAN:
                {
                    bool oldValue = dataSample_GetBoolean(fromSample);
                    const char* newValue = oldValue ? "true" : "false";
                    toSample = dataSample_CreateJson(timestamp, newValue);
                    break;
                }

                case IO_DATA_TYPE_NUMERIC:
                {
                    double oldValue = dataSample_GetNumeric(fromSample);
                    char newValue[HUB_MAX_STRING_BYTES];
                    if (snprintf(newValue, sizeof(newValue), "%lf", oldValue) >=
                        (int) sizeof(newValue))
                    {
                        // Should never happen.
                        LE_CRIT("String overflow.");
                        newValue[0] = '\0';
                    }
                    toSample = dataSample_CreateJson(timestamp, newValue);
                    break;
                }

                case IO_DATA_TYPE_STRING:
                {
                    const char* oldValue = dataSample_GetString(fromSample);
                    char newValue[HUB_MAX_STRING_BYTES];
                    if (snprintf(newValue, sizeof(newValue), "\"%s\"", oldValue) >=
                        (int) sizeof(newValue))
                    {
                        // Truncate the string in the JSON value.
                        LE_DEBUG("String overflow.");
                        newValue[sizeof(newValue - 2)] = '"';
                        newValue[sizeof(newValue - 1)] = '\0';
                    }
                    toSample = dataSample_CreateJson(timestamp, newValue);
                    break;
                }

                case IO_DATA_TYPE_JSON:

                    break;  // No conversion required.
>>>>>>> fa3a16af
            }
            break;
        }
    }

    // If a conversion happened, release the old value and replace it with the new one.
    if (toSample != NULL)
    {
        le_mem_Release(fromSample);
        *valueRefPtr = toSample;
        *dataTypePtr = toType;
    }
}


//--------------------------------------------------------------------------------------------------
/**
 * Mark an Output resource "optional".  (By default, they are marked "mandatory".)
 */
//--------------------------------------------------------------------------------------------------
void ioPoint_MarkOptional
(
    res_Resource_t* resPtr
)
//--------------------------------------------------------------------------------------------------
{
    IoResource_t* ioPtr = CONTAINER_OF(resPtr, IoResource_t, resource);

    ioPtr->isMandatory = false;
}


//--------------------------------------------------------------------------------------------------
/**
 * Check if a given resource is a mandatory output.  If so, it means that this is an output resource
 * that must have a value before the related app function will begin working.
 *
 * @return true if a mandatory output, false if it's an optional output or not an output at all.
 */
//--------------------------------------------------------------------------------------------------
bool ioPoint_IsMandatory
(
    res_Resource_t* resPtr
)
//--------------------------------------------------------------------------------------------------
{
    IoResource_t* ioPtr = CONTAINER_OF(resPtr, IoResource_t, resource);

    return ioPtr->isMandatory;
}<|MERGE_RESOLUTION|>--- conflicted
+++ resolved
@@ -276,52 +276,12 @@
             char newValue[HUB_MAX_STRING_BYTES];
             if (dataSample_ConvertToString(fromSample, fromType, newValue, sizeof(newValue)) == LE_OK)
             {
-<<<<<<< HEAD
                 toSample = dataSample_CreateString(timestamp, newValue);
             }
             else
             {
                 LE_CRIT("String length exceeds HUB_MAX_STRING_BYTES");
                 toSample = NULL;
-=======
-                case IO_DATA_TYPE_TRIGGER:
-
-                    toSample = dataSample_CreateString(timestamp, "");
-                    break;
-
-                case IO_DATA_TYPE_BOOLEAN:
-                {
-                    bool oldValue = dataSample_GetBoolean(fromSample);
-                    const char* newValue = oldValue ? "true" : "false";
-                    toSample = dataSample_CreateString(timestamp, newValue);
-                    break;
-                }
-
-                case IO_DATA_TYPE_NUMERIC:
-                {
-                    double oldValue = dataSample_GetNumeric(fromSample);
-                    char newValue[HUB_MAX_STRING_BYTES];
-                    if (snprintf(newValue, sizeof(newValue), "%lf", oldValue) >=
-                        (int) sizeof(newValue))
-                    {
-                        // Should never happen.
-                        LE_CRIT("String overflow.");
-                        newValue[0] = '\0';
-                    }
-                    toSample = dataSample_CreateString(timestamp, newValue);
-                    break;
-                }
-
-                case IO_DATA_TYPE_STRING:
-
-                    break;  // No conversion required.
-
-                case IO_DATA_TYPE_JSON:
-
-                    toSample = dataSample_CreateString(timestamp, dataSample_GetJson(fromSample));
-                    break;
-
->>>>>>> fa3a16af
             }
             break;
         }
@@ -331,62 +291,12 @@
             char newValue[HUB_MAX_STRING_BYTES];
             if (dataSample_ConvertToJson(fromSample, fromType, newValue, sizeof(newValue)) == LE_OK)
             {
-<<<<<<< HEAD
                 toSample = dataSample_CreateJson(timestamp, newValue);
             }
             else
             {
                 LE_CRIT("JSON length exceeds HUB_MAX_STRING_BYTES");
                 toSample = NULL;
-=======
-                case IO_DATA_TYPE_TRIGGER:
-
-                    toSample = dataSample_CreateJson(timestamp, "null");
-                    break;
-
-                case IO_DATA_TYPE_BOOLEAN:
-                {
-                    bool oldValue = dataSample_GetBoolean(fromSample);
-                    const char* newValue = oldValue ? "true" : "false";
-                    toSample = dataSample_CreateJson(timestamp, newValue);
-                    break;
-                }
-
-                case IO_DATA_TYPE_NUMERIC:
-                {
-                    double oldValue = dataSample_GetNumeric(fromSample);
-                    char newValue[HUB_MAX_STRING_BYTES];
-                    if (snprintf(newValue, sizeof(newValue), "%lf", oldValue) >=
-                        (int) sizeof(newValue))
-                    {
-                        // Should never happen.
-                        LE_CRIT("String overflow.");
-                        newValue[0] = '\0';
-                    }
-                    toSample = dataSample_CreateJson(timestamp, newValue);
-                    break;
-                }
-
-                case IO_DATA_TYPE_STRING:
-                {
-                    const char* oldValue = dataSample_GetString(fromSample);
-                    char newValue[HUB_MAX_STRING_BYTES];
-                    if (snprintf(newValue, sizeof(newValue), "\"%s\"", oldValue) >=
-                        (int) sizeof(newValue))
-                    {
-                        // Truncate the string in the JSON value.
-                        LE_DEBUG("String overflow.");
-                        newValue[sizeof(newValue - 2)] = '"';
-                        newValue[sizeof(newValue - 1)] = '\0';
-                    }
-                    toSample = dataSample_CreateJson(timestamp, newValue);
-                    break;
-                }
-
-                case IO_DATA_TYPE_JSON:
-
-                    break;  // No conversion required.
->>>>>>> fa3a16af
             }
             break;
         }
