//--------------------------------------------------------------------------------------------------
/**
 * Implementation of the I/O API service interfaces served up by the Data Hub.
 *
 * Copyright (C) Sierra Wireless Inc.
 */
//--------------------------------------------------------------------------------------------------

#include "dataHub.h"
#include "handler.h"
#include "json.h"


//--------------------------------------------------------------------------------------------------
/**
 * Used to store a registered Update Start/End Handler on the UpdateStartEndHandlerList.
 *
 * These are allocated from the UpdateStartEndHandlerPool.
 */
//--------------------------------------------------------------------------------------------------
typedef struct
{
    le_dls_Link_t link; ///< Used to link into the UpdateStartEndHandlerList
    io_UpdateStartEndHandlerFunc_t callback;
    void* contextPtr;
}
UpdateStartEndHandler_t;


//--------------------------------------------------------------------------------------------------
/**
 * List of Update Start/End Handlers.
 */
//--------------------------------------------------------------------------------------------------
static le_dls_List_t UpdateStartEndHandlerList = LE_DLS_LIST_INIT;

/// Default number of update handlers.  This can be overridden in the .cdef.
#define DEFAULT_UPDATE_HANDLER_POOL_SIZE 5

//--------------------------------------------------------------------------------------------------
/**
 * Pool of UpdateStartEndHandler objects.
 */
//--------------------------------------------------------------------------------------------------
static le_mem_PoolRef_t UpdateStartEndHandlerPool = NULL;
LE_MEM_DEFINE_STATIC_POOL(UpdateStartEndHandlerPool,
                          DEFAULT_UPDATE_HANDLER_POOL_SIZE,
                          sizeof(UpdateStartEndHandler_t));


//--------------------------------------------------------------------------------------------------
/**
 * Get the resource at a given path within the app's namespace.
 *
 * @return Reference to the entry, or NULL if not found.
 */
//--------------------------------------------------------------------------------------------------
static resTree_EntryRef_t FindResource
(
    const char* path  ///< Resource path within the client app's namespace.
)
//--------------------------------------------------------------------------------------------------
{
    resTree_EntryRef_t entryRef = hub_GetClientNamespace(io_GetClientSessionRef());
    if (entryRef != NULL)
    {
        entryRef = resTree_FindEntry(entryRef, path);
    }
    if (entryRef != NULL)
    {
        admin_EntryType_t entryType = resTree_GetEntryType(entryRef);

        if ((entryType != ADMIN_ENTRY_TYPE_INPUT) && (entryType != ADMIN_ENTRY_TYPE_OUTPUT))
        {
            LE_DEBUG("'%s' is not an Input or an Output.", path);
            entryRef = NULL;
        }
    }

    return entryRef;
}


//--------------------------------------------------------------------------------------------------
/**
 * Create an input resource, which is used to push data into the Data Hub.
 *
 * Does nothing if the resource already exists.
 *
 * @return
 *  - LE_OK if successful.
 *  - LE_DUPLICATE if a resource by that name exists but with different direction, type or units.
 *  - LE_NO_MEMORY if the client is not permitted to create that many resources.
 */
//--------------------------------------------------------------------------------------------------
le_result_t io_CreateInput
(
    const char* path,
        ///< [IN] Path within the client app's resource namespace.
    io_DataType_t dataType,
        ///< [IN] The data type.
    const char* units
        ///< [IN] e.g., "degC" (see senml); "" = unspecified.
)
//--------------------------------------------------------------------------------------------------
{
    LE_DEBUG("'%s' <%s> '%s'.", path, hub_GetDataTypeName(dataType), units);

    resTree_EntryRef_t resRef = NULL;

    resTree_EntryRef_t nsRef = hub_GetClientNamespace(io_GetClientSessionRef());

    // Check for another resource having the same name in the same namespace.
    if (nsRef != NULL)
    {
        resRef = resTree_FindEntry(nsRef, path);
    }
    if (resRef != NULL)
    {
        switch (resTree_GetEntryType(resRef))
        {
            case ADMIN_ENTRY_TYPE_INPUT:

                // Check data type and units to see if they match.
                if (   (resTree_GetDataType(resRef) != dataType)
                    || (strcmp(units, resTree_GetUnits(resRef)) != 0))
                {
                    return LE_DUPLICATE;
                }

                // The object already exists.  Nothing more needs to be done.
                return LE_OK;

            case ADMIN_ENTRY_TYPE_OUTPUT:
            case ADMIN_ENTRY_TYPE_OBSERVATION:

                // These conflict.
                return LE_DUPLICATE;

            case ADMIN_ENTRY_TYPE_NAMESPACE:
            case ADMIN_ENTRY_TYPE_PLACEHOLDER:

                // These can be upgraded to Input objects by resTree_GetInput().
                break;

            case ADMIN_ENTRY_TYPE_NONE:

                LE_FATAL("Unexpected entry type.");
        }
    }

    // Get/Create the Input resource.
    resRef = resTree_GetInput(nsRef, path, dataType, units);
    if (resRef == NULL)
    {
        LE_KILL_CLIENT("Failed to create Input '/app/%s/%s'.", resTree_GetEntryName(nsRef), path);
        return LE_FAULT;    // Client has been killed, so it doesn't matter what we return.
    }

    return LE_OK;
}


//--------------------------------------------------------------------------------------------------
/**
 * Set the example value for a JSON-type Input resource.
 *
 * Does nothing if the resource is not found, is not an input, or doesn't have a JSON type.
 */
//--------------------------------------------------------------------------------------------------
void io_SetJsonExample
(
    const char* path,
        ///< [IN] Path within the client app's resource namespace.
    const char* example
        ///< [IN] The example JSON value string.
)
//--------------------------------------------------------------------------------------------------
{
    resTree_EntryRef_t resRef = FindResource(path);
    if (resRef == NULL)
    {
        LE_ERROR("Resource '%s' does not exist.", path);
    }
    else if (resTree_GetEntryType(resRef) != ADMIN_ENTRY_TYPE_INPUT)
    {
        LE_ERROR("Resource '%s' is not an input.", path);
    }
    else if (resTree_GetDataType(resRef) != IO_DATA_TYPE_JSON)
    {
        LE_ERROR("Resource '%s' does not have JSON data type.", path);
    }
    else
    {
        dataSample_Ref_t sampleRef = dataSample_CreateJson(0, example);

        if (sampleRef != NULL)
        {
            resTree_SetJsonExample(resRef, sampleRef);
        }
    }
}


//--------------------------------------------------------------------------------------------------
/**
 * Create an output resource, which is used to push data into the Data Hub.
 *
 * Does nothing if the resource already exists.
 *
 * @return
 *  - LE_OK if successful.
 *  - LE_DUPLICATE if a resource by that name exists but with different direction, type or units.
 *  - LE_NO_MEMORY if the client is not permitted to create that many resources.
 */
//--------------------------------------------------------------------------------------------------
le_result_t io_CreateOutput
(
    const char* path,
        ///< [IN] Path within the client app's resource namespace.
    io_DataType_t dataType,
        ///< [IN] The data type.
    const char* units
        ///< [IN] e.g., "degC" (see senml); "" = unspecified.
)
//--------------------------------------------------------------------------------------------------
{
    LE_DEBUG("'%s' <%s> '%s'.", path, hub_GetDataTypeName(dataType), units);

    resTree_EntryRef_t resRef = NULL;

    resTree_EntryRef_t nsRef = hub_GetClientNamespace(io_GetClientSessionRef());

    // Check for another resource having the same name in the same namespace.
    if (nsRef != NULL)
    {
        resRef = resTree_FindEntry(nsRef, path);
    }
    if (resRef != NULL)
    {
        switch (resTree_GetEntryType(resRef))
        {
            case ADMIN_ENTRY_TYPE_OUTPUT:

                // Check data type and units to see if they match.
                if (   (resTree_GetDataType(resRef) != dataType)
                    || (strcmp(units, resTree_GetUnits(resRef)) != 0))
                {
                    return LE_DUPLICATE;
                }

                // The object already exists.  Nothing more needs to be done.
                return LE_OK;

            case ADMIN_ENTRY_TYPE_INPUT:
            case ADMIN_ENTRY_TYPE_OBSERVATION:

                // These conflict.
                return LE_DUPLICATE;

            case ADMIN_ENTRY_TYPE_NAMESPACE:
            case ADMIN_ENTRY_TYPE_PLACEHOLDER:

                // These can be upgraded to Output objects by resTree_GetOutput().
                break;

            case ADMIN_ENTRY_TYPE_NONE:

                LE_FATAL("Unexpected entry type.");
        }
    }

    // Create the Output resource.
    resRef = resTree_GetOutput(nsRef, path, dataType, units);
    if (resRef == NULL)
    {
        LE_KILL_CLIENT("Failed to create Output '/app/%s/%s'.", resTree_GetEntryName(nsRef), path);
        return LE_FAULT;    // Client has been killed, so it doesn't matter what we return.
    }

    return LE_OK;
}


//--------------------------------------------------------------------------------------------------
/**
 * Delete a resource.
 *
 * Does nothing if the resource doesn't exist.
 */
//--------------------------------------------------------------------------------------------------
void io_DeleteResource
(
    const char* path
        ///< [IN] Resource path within the client app's namespace.
)
//--------------------------------------------------------------------------------------------------
{
    LE_DEBUG("'%s'", path);

    // If the resource exists, delete it.
    resTree_EntryRef_t resRef = FindResource(path);
    if (resRef != NULL)
    {
        resTree_DeleteIO(resRef);
    }
}


//--------------------------------------------------------------------------------------------------
/**
 * Push a trigger type data sample.
 */
//--------------------------------------------------------------------------------------------------
void io_PushTrigger
(
    const char* path,
        ///< [IN] Resource path within the client app's namespace.
    double timestamp
        ///< [IN] Timestamp in seconds since the Epoch 1970-01-01 00:00:00 +0000 (UTC).
        ///< Zero = now.
)
//--------------------------------------------------------------------------------------------------
{
    resTree_EntryRef_t resRef = FindResource(path);
    if (resRef == NULL)
    {
        LE_KILL_CLIENT("Client tried to push data to a non-existent resource '%s'.", path);
        return;
    }

    // Create a Data Sample object for this new sample.
    dataSample_Ref_t sampleRef = dataSample_CreateTrigger(timestamp);

    // Push the sample to the Resource.
    resTree_Push(resRef, IO_DATA_TYPE_TRIGGER, sampleRef);
}



//--------------------------------------------------------------------------------------------------
/**
 * Push a Boolean type data sample.
 */
//--------------------------------------------------------------------------------------------------
void io_PushBoolean
(
    const char* path,
        ///< [IN] Resource path within the client app's namespace.
    double timestamp,
        ///< [IN] Timestamp in seconds since the Epoch 1970-01-01 00:00:00 +0000 (UTC).
        ///< Zero = now.
    bool value
        ///< [IN]
)
//--------------------------------------------------------------------------------------------------
{
    resTree_EntryRef_t resRef = FindResource(path);
    if (resRef == NULL)
    {
        LE_KILL_CLIENT("Client tried to push data to a non-existent resource '%s'.", path);
        return;
    }

    // Create a Data Sample object for this new sample.
    dataSample_Ref_t sampleRef = dataSample_CreateBoolean(timestamp, value);

    // Push the sample to the Resource.
    resTree_Push(resRef, IO_DATA_TYPE_BOOLEAN, sampleRef);
}



//--------------------------------------------------------------------------------------------------
/**
 * Push a numeric type data sample.
 */
//--------------------------------------------------------------------------------------------------
void io_PushNumeric
(
    const char* path,
        ///< [IN] Resource path within the client app's namespace.
    double timestamp,
        ///< [IN] Timestamp in seconds since the Epoch 1970-01-01 00:00:00 +0000 (UTC).
        ///< Zero = now.
    double value
        ///< [IN]
)
//--------------------------------------------------------------------------------------------------
{
    resTree_EntryRef_t resRef = FindResource(path);
    if (resRef == NULL)
    {
        LE_KILL_CLIENT("Client tried to push data to a non-existent resource '%s'.", path);
        return;
    }

    // Create a Data Sample object for this new sample.
    dataSample_Ref_t sampleRef = dataSample_CreateNumeric(timestamp, value);

    // Push the sample to the Resource.
    resTree_Push(resRef, IO_DATA_TYPE_NUMERIC, sampleRef);
}



//--------------------------------------------------------------------------------------------------
/**
 * Push a string type data sample.
 */
//--------------------------------------------------------------------------------------------------
void io_PushString
(
    const char* path,
        ///< [IN] Resource path within the client app's namespace.
    double timestamp,
        ///< [IN] Timestamp in seconds since the Epoch 1970-01-01 00:00:00 +0000 (UTC).
        ///< Zero = now.
    const char* value
        ///< [IN]
)
//--------------------------------------------------------------------------------------------------
{
    resTree_EntryRef_t resRef = FindResource(path);
    if (resRef == NULL)
    {
        LE_KILL_CLIENT("Client tried to push data to a non-existent resource '%s'.", path);
        return;
    }

    // Create a Data Sample object for this new sample.
    dataSample_Ref_t sampleRef = dataSample_CreateString(timestamp, value);

    // Push the sample to the Resource.
    resTree_Push(resRef, IO_DATA_TYPE_STRING, sampleRef);
}


//--------------------------------------------------------------------------------------------------
/**
 * Push a JSON data sample.
 */
//--------------------------------------------------------------------------------------------------
void io_PushJson
(
    const char* path,
        ///< [IN] Resource path within the client app's namespace.
    double timestamp,
        ///< [IN] Timestamp in seconds since the Epoch 1970-01-01 00:00:00 +0000 (UTC).
        ///< Zero = now.
    const char* value
        ///< [IN]
)
//--------------------------------------------------------------------------------------------------
{
    resTree_EntryRef_t resRef = FindResource(path);
    if (resRef == NULL)
    {
        LE_KILL_CLIENT("Client tried to push data to a non-existent resource '%s'.", path);
        return;
    }

    if (json_IsValid(value))
    {
        // Create a Data Sample object for this new sample.
        dataSample_Ref_t sampleRef = dataSample_CreateJson(timestamp, value);

        // Push the sample to the Resource.
        resTree_Push(resRef, IO_DATA_TYPE_JSON, sampleRef);
    }
    else
    {
        LE_WARN("Rejecting invalid JSON string '%s'.", value);
    }
}


//--------------------------------------------------------------------------------------------------
/**
 * Add a handler function to be called when a value is pushed to (and accepted by) an Input
 * or Output in the client app's namespace.
 *
 * @return A reference to the handler or NULL if failed and client has been killed.
 */
//--------------------------------------------------------------------------------------------------
static hub_HandlerRef_t AddPushHandler
(
    const char* path,   ///< Resource path within the client app's namespace.
    io_DataType_t dataType,
    void* callbackPtr,  ///< Callback function pointer
    void* contextPtr
)
//--------------------------------------------------------------------------------------------------
{
    resTree_EntryRef_t nsRef = hub_GetClientNamespace(io_GetClientSessionRef());
    if (nsRef == NULL)
    {
        LE_KILL_CLIENT("Client tried to register a push handler before creating any resources.");
        return NULL;
    }

    resTree_EntryRef_t resRef = resTree_FindEntry(nsRef, path);

    if (resRef == NULL)
    {
        LE_KILL_CLIENT("Attempt to register Push handler on non-existent resource '/app/%s/%s'.",
                       resTree_GetEntryName(nsRef),
                       path);
        return NULL;
    }

    admin_EntryType_t entryType = resTree_GetEntryType(resRef);
    if ((entryType != ADMIN_ENTRY_TYPE_INPUT) && (entryType != ADMIN_ENTRY_TYPE_OUTPUT))
    {
        LE_KILL_CLIENT("Attempt to register Push handler before creating resource '/app/%s/%s'.",
                       resTree_GetEntryName(nsRef),
                       path);
        return NULL;
    }

    hub_HandlerRef_t handlerRef = resTree_AddPushHandler(resRef, dataType, callbackPtr, contextPtr);

    // If the resource has a current value call the push handler now (if it's a data type match).
    dataSample_Ref_t sampleRef = resTree_GetCurrentValue(resRef);
    if (sampleRef != NULL)
    {
        handler_Call(handlerRef, resTree_GetDataType(resRef), sampleRef);
    }

    return handlerRef;
}


//--------------------------------------------------------------------------------------------------
/**
 * Add handler function for EVENT 'io_TriggerPush'
 */
//--------------------------------------------------------------------------------------------------
io_TriggerPushHandlerRef_t io_AddTriggerPushHandler
(
    const char* path,
        ///< [IN] Resource path within the client app's namespace.
    io_TriggerPushHandlerFunc_t callbackPtr,
        ///< [IN]
    void* contextPtr
        ///< [IN]
)
//--------------------------------------------------------------------------------------------------
{
    return (io_TriggerPushHandlerRef_t)AddPushHandler(path,
                                                      IO_DATA_TYPE_TRIGGER,
                                                      callbackPtr,
                                                      contextPtr);
}


//--------------------------------------------------------------------------------------------------
/**
 * Remove handler function for EVENT 'io_TriggerPush'
 */
//--------------------------------------------------------------------------------------------------
void io_RemoveTriggerPushHandler
(
    io_TriggerPushHandlerRef_t handlerRef
        ///< [IN]
)
//--------------------------------------------------------------------------------------------------
{
    resTree_RemovePushHandler((hub_HandlerRef_t)handlerRef);
}


//--------------------------------------------------------------------------------------------------
/**
 * Add handler function for EVENT 'io_BooleanPush'
 */
//--------------------------------------------------------------------------------------------------
io_BooleanPushHandlerRef_t io_AddBooleanPushHandler
(
    const char* path,
        ///< [IN] Resource path within the client app's namespace.
    io_BooleanPushHandlerFunc_t callbackPtr,
        ///< [IN]
    void* contextPtr
        ///< [IN]
)
//--------------------------------------------------------------------------------------------------
{
    return (io_BooleanPushHandlerRef_t)AddPushHandler(path,
                                                      IO_DATA_TYPE_BOOLEAN,
                                                      callbackPtr,
                                                      contextPtr);
}


//--------------------------------------------------------------------------------------------------
/**
 * Remove handler function for EVENT 'io_BooleanPush'
 */
//--------------------------------------------------------------------------------------------------
void io_RemoveBooleanPushHandler
(
    io_BooleanPushHandlerRef_t handlerRef
        ///< [IN]
)
//--------------------------------------------------------------------------------------------------
{
    resTree_RemovePushHandler((hub_HandlerRef_t)handlerRef);
}


//--------------------------------------------------------------------------------------------------
/**
 * Add handler function for EVENT 'io_NumericPush'
 */
//--------------------------------------------------------------------------------------------------
io_NumericPushHandlerRef_t io_AddNumericPushHandler
(
    const char* path,
        ///< [IN] Resource path within the client app's namespace.
    io_NumericPushHandlerFunc_t callbackPtr,
        ///< [IN]
    void* contextPtr
        ///< [IN]
)
//--------------------------------------------------------------------------------------------------
{
    return (io_NumericPushHandlerRef_t)AddPushHandler(path,
                                                      IO_DATA_TYPE_NUMERIC,
                                                      callbackPtr,
                                                      contextPtr);
}



//--------------------------------------------------------------------------------------------------
/**
 * Remove handler function for EVENT 'io_NumericPush'
 */
//--------------------------------------------------------------------------------------------------
void io_RemoveNumericPushHandler
(
    io_NumericPushHandlerRef_t handlerRef
        ///< [IN]
)
//--------------------------------------------------------------------------------------------------
{
    resTree_RemovePushHandler((hub_HandlerRef_t)handlerRef);
}



//--------------------------------------------------------------------------------------------------
/**
 * Add handler function for EVENT 'io_StringPush'
 */
//--------------------------------------------------------------------------------------------------
io_StringPushHandlerRef_t io_AddStringPushHandler
(
    const char* path,
        ///< [IN] Resource path within the client app's namespace.
    io_StringPushHandlerFunc_t callbackPtr,
        ///< [IN]
    void* contextPtr
        ///< [IN]
)
//--------------------------------------------------------------------------------------------------
{
    return (io_StringPushHandlerRef_t)AddPushHandler(path,
                                                     IO_DATA_TYPE_STRING,
                                                     callbackPtr,
                                                     contextPtr);
}


//--------------------------------------------------------------------------------------------------
/**
 * Remove handler function for EVENT 'io_StringPush'
 */
//--------------------------------------------------------------------------------------------------
void io_RemoveStringPushHandler
(
    io_StringPushHandlerRef_t handlerRef
        ///< [IN]
)
//--------------------------------------------------------------------------------------------------
{
    resTree_RemovePushHandler((hub_HandlerRef_t)handlerRef);
}


//--------------------------------------------------------------------------------------------------
/**
 * Add handler function for EVENT 'io_JsonPush'
 */
//--------------------------------------------------------------------------------------------------
io_JsonPushHandlerRef_t io_AddJsonPushHandler
(
    const char* path,
        ///< [IN] Resource path within the client app's namespace.
    io_JsonPushHandlerFunc_t callbackPtr,
        ///< [IN]
    void* contextPtr
        ///< [IN]
)
//--------------------------------------------------------------------------------------------------
{
    return (io_JsonPushHandlerRef_t)AddPushHandler(path,
                                                   IO_DATA_TYPE_JSON,
                                                   callbackPtr,
                                                   contextPtr);
}


//--------------------------------------------------------------------------------------------------
/**
 * Remove handler function for EVENT 'io_JsonPush'
 */
//--------------------------------------------------------------------------------------------------
void io_RemoveJsonPushHandler
(
    io_JsonPushHandlerRef_t handlerRef
        ///< [IN]
)
//--------------------------------------------------------------------------------------------------
{
    resTree_RemovePushHandler((hub_HandlerRef_t)handlerRef);
}


//--------------------------------------------------------------------------------------------------
/**
 * Mark an Output resource "optional".  (By default, they are marked "mandatory".)
 */
//--------------------------------------------------------------------------------------------------
void io_MarkOptional
(
    const char* path
        ///< [IN] Resource path within the client app's namespace.
)
//--------------------------------------------------------------------------------------------------
{
    resTree_EntryRef_t resRef = FindResource(path);
    if (resRef == NULL)
    {
        LE_KILL_CLIENT("Attempt to mark non-existent resource optional at '%s'.", path);
    }
    else if (resTree_GetEntryType(resRef) != ADMIN_ENTRY_TYPE_OUTPUT)
    {
        LE_KILL_CLIENT("Attempt to mark non-Output resource optional at '%s'.", path);
    }
    else
    {
        resTree_MarkOptional(resRef);
    }
}


//--------------------------------------------------------------------------------------------------
/**
 * Set a Boolean type value as the default value of a given resource.
 *
 * @note This will be ignored if the resource already has a default value.
 */
//--------------------------------------------------------------------------------------------------
void io_SetBooleanDefault
(
    const char* path,
        ///< [IN] Resource path within the client app's namespace.
    bool value
        ///< [IN]
)
//--------------------------------------------------------------------------------------------------
{
    resTree_EntryRef_t resRef = FindResource(path);
    if (resRef == NULL)
    {
        LE_KILL_CLIENT("Attempt to set default value of non-existent resource '%s'.", path);
    }
    else if (resTree_GetDataType(resRef) != IO_DATA_TYPE_BOOLEAN)
    {
        LE_KILL_CLIENT("Attempt to set default value to wrong type for resource '%s'.", path);
    }
    else if (!resTree_HasDefault(resRef))
    {
        // Create a Data Sample object for this new sample.
        dataSample_Ref_t sampleRef = dataSample_CreateBoolean(0.0, value);

        resTree_SetDefault(resRef, IO_DATA_TYPE_BOOLEAN, sampleRef);
    }
}


//--------------------------------------------------------------------------------------------------
/**
 * Set a numeric type value as the default value of a given resource.
 *
 * @note This will be ignored if the resource already has a default value.
 */
//--------------------------------------------------------------------------------------------------
void io_SetNumericDefault
(
    const char* path,
        ///< [IN] Resource path within the client app's namespace.
    double value
        ///< [IN]
)
//--------------------------------------------------------------------------------------------------
{
    resTree_EntryRef_t resRef = FindResource(path);
    if (resRef == NULL)
    {
        LE_KILL_CLIENT("Attempt to set default value of non-existent resource '%s'.", path);
    }
    else if (resTree_GetDataType(resRef) != IO_DATA_TYPE_NUMERIC)
    {
        LE_KILL_CLIENT("Attempt to set default value to wrong type for resource '%s'.", path);
    }
    else if (!resTree_HasDefault(resRef))
    {
        // Create a Data Sample object for this new sample.
        dataSample_Ref_t sampleRef = dataSample_CreateNumeric(0.0, value);

        resTree_SetDefault(resRef, IO_DATA_TYPE_NUMERIC, sampleRef);
    }
}


//--------------------------------------------------------------------------------------------------
/**
 * Set a string type value as the default value of a given resource.
 *
 * @note This will be ignored if the resource already has a default value.
 */
//--------------------------------------------------------------------------------------------------
void io_SetStringDefault
(
    const char* path,
        ///< [IN] Resource path within the client app's namespace.
    const char* value
        ///< [IN]
)
//--------------------------------------------------------------------------------------------------
{
    resTree_EntryRef_t resRef = FindResource(path);
    if (resRef == NULL)
    {
        LE_KILL_CLIENT("Attempt to set default value of non-existent resource '%s'.", path);
    }
    else if (resTree_GetDataType(resRef) != IO_DATA_TYPE_STRING)
    {
        LE_KILL_CLIENT("Attempt to set default value to wrong type for resource '%s'.", path);
    }
    else if (!resTree_HasDefault(resRef))
    {
        // Create a Data Sample object for this new sample.
        dataSample_Ref_t sampleRef = dataSample_CreateString(0.0, value);

        resTree_SetDefault(resRef, IO_DATA_TYPE_STRING, sampleRef);
    }
}


//--------------------------------------------------------------------------------------------------
/**
 * Set a JSON type value as the default value of a given resource.
 *
 * @note This will be ignored if the resource already has a default value.
 */
//--------------------------------------------------------------------------------------------------
void io_SetJsonDefault
(
    const char* path,
        ///< [IN] Resource path within the client app's namespace.
    const char* value
        ///< [IN]
)
//--------------------------------------------------------------------------------------------------
{
    resTree_EntryRef_t resRef = FindResource(path);
    if (resRef == NULL)
    {
        LE_KILL_CLIENT("Attempt to set default value of non-existent resource '%s'.", path);
    }
    else if (resTree_GetDataType(resRef) != IO_DATA_TYPE_JSON)
    {
        LE_KILL_CLIENT("Attempt to set default value to wrong type for resource '%s'.", path);
    }
    else if (!resTree_HasDefault(resRef))
    {
        if (json_IsValid(value))
        {
            // Create a Data Sample object for this new sample.
            dataSample_Ref_t sampleRef = dataSample_CreateJson(0.0, value);

            resTree_SetDefault(resRef, IO_DATA_TYPE_JSON, sampleRef);
        }
        else
        {
            LE_KILL_CLIENT("Invalid JSON string as default value for resource '%s' (%s).",
                           path,
                           value);
        }
    }
}


//--------------------------------------------------------------------------------------------------
/**
 * Get the current value of a given resource, with type check.
 *
 * @return A reference to the data sample, or NULL if not available.
 *
 * @note Kills the client if the type doesn't match.
 */
//--------------------------------------------------------------------------------------------------
static dataSample_Ref_t GetCurrentValue
(
    resTree_EntryRef_t resRef,
    io_DataType_t dataType
)
//--------------------------------------------------------------------------------------------------
{
    if (resTree_GetDataType(resRef) != dataType)
    {
        LE_KILL_CLIENT("Fetch of wrong data type on resource.");
        return NULL;
    }

    return resTree_GetCurrentValue(resRef);
}


//--------------------------------------------------------------------------------------------------
/**
 * Fetch the timestamp of the current value of an Input or Output resource with any data type.
 *
 * @return
 *  - LE_OK if successful.
 *  - LE_NOT_FOUND if the resource does not exist.
 *  - LE_UNAVAILABLE if the resource does not currently have a value.
 */
//--------------------------------------------------------------------------------------------------
le_result_t io_GetTimestamp
(
    const char* path,
        ///< [IN] Resource path within the client app's namespace.
    double* timestampPtr
        ///< [OUT] Timestamp in seconds since the Epoch 1970-01-01 00:00:00 +0000 (UTC).
)
//--------------------------------------------------------------------------------------------------
{
    resTree_EntryRef_t resRef = FindResource(path);
    if (resRef == NULL)
    {
        return LE_NOT_FOUND;
    }

    dataSample_Ref_t currentValue = resTree_GetCurrentValue(resRef);
    if (currentValue == NULL)
    {
        return LE_UNAVAILABLE;
    }

    *timestampPtr = dataSample_GetTimestamp(currentValue);

    return LE_OK;
}


//--------------------------------------------------------------------------------------------------
/**
 * Fetch the current value of a Boolean type Input or Output resource.
 *
 * @return
 *  - LE_OK if successful.
 *  - LE_NOT_FOUND if the resource does not exist.
 *  - LE_UNAVAILABLE if the resource does not currently have a value.
 */
//--------------------------------------------------------------------------------------------------
le_result_t io_GetBoolean
(
    const char* path,
        ///< [IN] Resource path within the client app's namespace.
    double* timestampPtr,
        ///< [OUT] Timestamp in seconds since the Epoch 1970-01-01 00:00:00 +0000 (UTC).
    bool* valuePtr
        ///< [OUT]
)
//--------------------------------------------------------------------------------------------------
{
    LE_UNUSED(timestampPtr);

    resTree_EntryRef_t resRef = FindResource(path);
    if (resRef == NULL)
    {
        return LE_NOT_FOUND;
    }

    dataSample_Ref_t currentValue = GetCurrentValue(resRef, IO_DATA_TYPE_BOOLEAN);
    if (currentValue == NULL)
    {
        return LE_UNAVAILABLE;
    }

    *valuePtr = dataSample_GetBoolean(currentValue);
    *timestampPtr = dataSample_GetTimestamp(currentValue);

    return LE_OK;
}


//--------------------------------------------------------------------------------------------------
/**
 * Fetch the current value of a numeric type Input or Output resource.
 *
 * @return
 *  - LE_OK if successful.
 *  - LE_NOT_FOUND if the resource does not exist.
 *  - LE_UNAVAILABLE if the resource does not currently have a value.
 */
//--------------------------------------------------------------------------------------------------
le_result_t io_GetNumeric
(
    const char* path,
        ///< [IN] Resource path within the client app's namespace.
    double* timestampPtr,
        ///< [OUT] Timestamp in seconds since the Epoch 1970-01-01 00:00:00 +0000 (UTC).
    double* valuePtr
        ///< [OUT]
)
//--------------------------------------------------------------------------------------------------
{
    LE_UNUSED(timestampPtr);

    resTree_EntryRef_t resRef = FindResource(path);
    if (resRef == NULL)
    {
        return LE_NOT_FOUND;
    }

    dataSample_Ref_t currentValue = GetCurrentValue(resRef, IO_DATA_TYPE_NUMERIC);
    if (currentValue == NULL)
    {
        return LE_UNAVAILABLE;
    }

    *valuePtr = dataSample_GetNumeric(currentValue);
    *timestampPtr = dataSample_GetTimestamp(currentValue);

    return LE_OK;
}


//--------------------------------------------------------------------------------------------------
/**
 * Fetch the current value of a string type Input or Output resource.
 *
 * @return
 *  - LE_OK if successful.
 *  - LE_OVERFLOW if the value buffer was too small to hold the value.
 *  - LE_NOT_FOUND if the resource does not exist.
 *  - LE_UNAVAILABLE if the resource does not currently have a value.
 */
//--------------------------------------------------------------------------------------------------
le_result_t io_GetString
(
    const char* path,
        ///< [IN] Resource path within the client app's namespace.
    double* timestampPtr,
        ///< [OUT] Timestamp in seconds since the Epoch 1970-01-01 00:00:00 +0000 (UTC).
    char* value,
        ///< [OUT]
    size_t valueSize
        ///< [IN]
)
//--------------------------------------------------------------------------------------------------
{
    LE_UNUSED(timestampPtr);

    resTree_EntryRef_t resRef = FindResource(path);
    if (resRef == NULL)
    {
        return LE_NOT_FOUND;
    }

    dataSample_Ref_t currentValue = GetCurrentValue(resRef, IO_DATA_TYPE_STRING);
    if (currentValue == NULL)
    {
        return LE_UNAVAILABLE;
    }

    *timestampPtr = dataSample_GetTimestamp(currentValue);
    return le_utf8_Copy(value, dataSample_GetString(currentValue), valueSize, NULL);
}


//--------------------------------------------------------------------------------------------------
/**
 * Fetch the current value of an Input or Output resource (of any data type) in JSON format.
 *
 * @return
 *  - LE_OK if successful.
 *  - LE_OVERFLOW if the value buffer was too small to hold the value.
 *  - LE_NOT_FOUND if the resource does not exist.
 *  - LE_UNAVAILABLE if the resource does not currently have a value.
 */
//--------------------------------------------------------------------------------------------------
le_result_t io_GetJson
(
    const char* path,
        ///< [IN] Resource path within the client app's namespace.
    double* timestampPtr,
        ///< [OUT] Timestamp in seconds since the Epoch 1970-01-01 00:00:00 +0000 (UTC).
    char* value,
        ///< [OUT]
    size_t valueSize
        ///< [IN]
)
//--------------------------------------------------------------------------------------------------
{
    LE_UNUSED(timestampPtr);

    resTree_EntryRef_t resRef = FindResource(path);
    if (resRef == NULL)
    {
        return LE_NOT_FOUND;
    }

    dataSample_Ref_t currentValue = resTree_GetCurrentValue(resRef);
    if (currentValue == NULL)
    {
        return LE_UNAVAILABLE;
    }

    *timestampPtr = dataSample_GetTimestamp(currentValue);
    return dataSample_ConvertToJson(currentValue, resTree_GetDataType(resRef), value, valueSize);
}


//--------------------------------------------------------------------------------------------------
/**
 * Add handler function for EVENT 'io_UpdateStartEnd'
 */
//--------------------------------------------------------------------------------------------------
io_UpdateStartEndHandlerRef_t io_AddUpdateStartEndHandler
(
    io_UpdateStartEndHandlerFunc_t callbackPtr,
        ///< [IN]
    void* contextPtr
        ///< [IN]
)
//--------------------------------------------------------------------------------------------------
{
    UpdateStartEndHandler_t* handlerPtr = le_mem_Alloc(UpdateStartEndHandlerPool);

    handlerPtr->link = LE_DLS_LINK_INIT;

    handlerPtr->callback = callbackPtr;
    handlerPtr->contextPtr = contextPtr;

    le_dls_Queue(&UpdateStartEndHandlerList, &handlerPtr->link);

    return (io_UpdateStartEndHandlerRef_t)handlerPtr;
}


//--------------------------------------------------------------------------------------------------
/**
 * Remove handler function for EVENT 'io_UpdateStartEnd'
 */
//--------------------------------------------------------------------------------------------------
void io_RemoveUpdateStartEndHandler
(
    io_UpdateStartEndHandlerRef_t handlerRef
        ///< [IN]
)
//--------------------------------------------------------------------------------------------------
{
    UpdateStartEndHandler_t* handlerPtr = (UpdateStartEndHandler_t*)handlerRef;

    le_dls_Remove(&UpdateStartEndHandlerList, &handlerPtr->link);

    le_mem_Release(handlerPtr);
}


//--------------------------------------------------------------------------------------------------
/**
 * Call all the registered Update Start/End Handlers.
 */
//--------------------------------------------------------------------------------------------------
static void CallUpdateStartEndHandlers
(
    bool isStarting
)
//--------------------------------------------------------------------------------------------------
{
    le_dls_Link_t* linkPtr = le_dls_Peek(&UpdateStartEndHandlerList);

    while (linkPtr != NULL)
    {
        UpdateStartEndHandler_t* handlerPtr = CONTAINER_OF(linkPtr, UpdateStartEndHandler_t, link);

        handlerPtr->callback(isStarting, handlerPtr->contextPtr);

        linkPtr = le_dls_PeekNext(&UpdateStartEndHandlerList, linkPtr);
    }
}


//--------------------------------------------------------------------------------------------------
/**
 * Recursively walk the branch of the resource tree rooted at a given node, deleting anything that
 * doesn't have admin settings or children and converting anything that does have admin settings or
 * children into a placeholder or namespace.
 */
//--------------------------------------------------------------------------------------------------
static void CleanUp
(
    resTree_EntryRef_t resource
)
//--------------------------------------------------------------------------------------------------
{
    // Do depth-first recursion.
    resTree_EntryRef_t child = resTree_GetFirstChild(resource);
    while (child != NULL)
    {
        resTree_EntryRef_t nextChild = resTree_GetNextSibling(child);
        CleanUp(child);
        child = nextChild;
    }

    admin_EntryType_t entryType = resTree_GetEntryType(resource);
    switch (entryType)
    {
        case ADMIN_ENTRY_TYPE_NAMESPACE:
        case ADMIN_ENTRY_TYPE_PLACEHOLDER:

            // These don't need to be deleted.
            // A Namespace will automatically be cleaned up when all its children go away.
            // A Placeholder should be kept until the Admin app removes all its admin settings.
            return;

        case ADMIN_ENTRY_TYPE_INPUT:
        case ADMIN_ENTRY_TYPE_OUTPUT:

            // If this is an Input or Output resource, delete it now.
            // This will convert it to a Placeholder if it has administrative settings.
            resTree_DeleteIO(resource);
            return;

        case ADMIN_ENTRY_TYPE_OBSERVATION:
        case ADMIN_ENTRY_TYPE_NONE:

            // These should never be seen in an I/O API app namespace.
            LE_FATAL("Unexpected resource type found in app's namespace.");
            return;
    }

    LE_FATAL("Invalid resource tree entry type %d.", entryType);
}


//--------------------------------------------------------------------------------------------------
/**
 * Call-back function that gets called when an API client session closes.
 * This allows us to clean up after a client that has gone away.
 */
//--------------------------------------------------------------------------------------------------
static void SessionCloseHandler
(
    le_msg_SessionRef_t sessionRef,
    void* contextPtr // not used
)
//--------------------------------------------------------------------------------------------------
{
    // Get the resource node at the root of this client's namespace.
    resTree_EntryRef_t nsRef = hub_GetClientNamespace(sessionRef);

    if (nsRef != NULL)
    {
        // NOTE: If the namespace cannot be retrieved, then we can rest assured that no
        //       namespace was ever created for this client.  You can't create nodes under
        //       a namespace without first fetching that namespace at least once, and
        //       if the app's namespace is *ever* fetched, it is cached in the IPC session's
        //       context, so it will be found even if the whole client app is dead and gone.

        LE_DEBUG("App '%s' closed its I/O API session.", resTree_GetEntryName(nsRef));

        // Walk the tree, deleting anything that doesn't have admin settings and converting
        // anything that does have admin settings into a placeholder.
        CleanUp(nsRef);
    }
}


//--------------------------------------------------------------------------------------------------
/**
 * Initializes the module.  Must be called before any other functions in the module are called.
 */
//--------------------------------------------------------------------------------------------------
void ioService_Init
(
    void
)
//--------------------------------------------------------------------------------------------------
{
<<<<<<< HEAD
    UpdateStartEndHandlerPool = le_mem_CreatePool("UpdateStartEndHandlers",
                                                  sizeof(UpdateStartEndHandler_t));

    // Register for notification of client sessions closing, so we can convert Input and Output
    // objects into placeholders (or delete them) when the clients that created them go away.
    le_msg_AddServiceCloseHandler(io_GetServiceRef(), SessionCloseHandler, NULL);
=======
    UpdateStartEndHandlerPool = le_mem_InitStaticPool(UpdateStartEndHandlerPool,
                                                      DEFAULT_UPDATE_HANDLER_POOL_SIZE,
                                                      sizeof(UpdateStartEndHandler_t));
>>>>>>> fa3a16af
}


//--------------------------------------------------------------------------------------------------
/**
 * Notify apps that care that administrative changes are about to be performed.
 *
 * This will result in call-backs to any handlers registered using io_AddUpdateStartEndHandler().
 */
//--------------------------------------------------------------------------------------------------
void ioService_StartUpdate
(
    void
)
//--------------------------------------------------------------------------------------------------
{
    CallUpdateStartEndHandlers(true);
}


//--------------------------------------------------------------------------------------------------
/**
 * Notify apps that care that all pending administrative changes have been applied and that
 * normal operation may resume.
 *
 * This will result in call-backs to any handlers registered using io_AddUpdateStartEndHandler().
 */
//--------------------------------------------------------------------------------------------------
void ioService_EndUpdate
(
    void
)
//--------------------------------------------------------------------------------------------------
{
    CallUpdateStartEndHandlers(false);
}<|MERGE_RESOLUTION|>--- conflicted
+++ resolved
@@ -1306,18 +1306,13 @@
 )
 //--------------------------------------------------------------------------------------------------
 {
-<<<<<<< HEAD
-    UpdateStartEndHandlerPool = le_mem_CreatePool("UpdateStartEndHandlers",
-                                                  sizeof(UpdateStartEndHandler_t));
+    UpdateStartEndHandlerPool = le_mem_InitStaticPool(UpdateStartEndHandlerPool,
+                                                      DEFAULT_UPDATE_HANDLER_POOL_SIZE,
+                                                      sizeof(UpdateStartEndHandler_t));
 
     // Register for notification of client sessions closing, so we can convert Input and Output
     // objects into placeholders (or delete them) when the clients that created them go away.
     le_msg_AddServiceCloseHandler(io_GetServiceRef(), SessionCloseHandler, NULL);
-=======
-    UpdateStartEndHandlerPool = le_mem_InitStaticPool(UpdateStartEndHandlerPool,
-                                                      DEFAULT_UPDATE_HANDLER_POOL_SIZE,
-                                                      sizeof(UpdateStartEndHandler_t));
->>>>>>> fa3a16af
 }
 
 
