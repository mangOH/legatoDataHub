//--------------------------------------------------------------------------------------------------
/**
 * Implementation of the I/O API service interfaces served up by the Data Hub.
 *
 * Copyright (C) Sierra Wireless Inc.
 */
//--------------------------------------------------------------------------------------------------

#include "dataHub.h"
#include "handler.h"
#include "json.h"


//--------------------------------------------------------------------------------------------------
/**
 * Used to store a registered Update Start/End Handler on the UpdateStartEndHandlerList.
 *
 * These are allocated from the UpdateStartEndHandlerPool.
 */
//--------------------------------------------------------------------------------------------------
typedef struct
{
    le_dls_Link_t link; ///< Used to link into the UpdateStartEndHandlerList
    io_UpdateStartEndHandlerFunc_t callback;
    void* contextPtr;
}
UpdateStartEndHandler_t;


//--------------------------------------------------------------------------------------------------
/**
 * List of Update Start/End Handlers.
 */
//--------------------------------------------------------------------------------------------------
static le_dls_List_t UpdateStartEndHandlerList = LE_DLS_LIST_INIT;

/// Default number of update handlers.  This can be overridden in the .cdef.
#define DEFAULT_UPDATE_HANDLER_POOL_SIZE 5

//--------------------------------------------------------------------------------------------------
/**
 * Pool of UpdateStartEndHandler objects.
 */
//--------------------------------------------------------------------------------------------------
static le_mem_PoolRef_t UpdateStartEndHandlerPool = NULL;
LE_MEM_DEFINE_STATIC_POOL(UpdateStartEndHandlerPool,
                          DEFAULT_UPDATE_HANDLER_POOL_SIZE,
                          sizeof(UpdateStartEndHandler_t));


//--------------------------------------------------------------------------------------------------
/**
 * Get the resource at a given path within the app's namespace.
 *
 * @return Reference to the entry, or NULL if not found.
 */
//--------------------------------------------------------------------------------------------------
static resTree_EntryRef_t FindResource
(
    const char* path  ///< Resource path within the client app's namespace.
)
//--------------------------------------------------------------------------------------------------
{
    resTree_EntryRef_t entryRef = hub_GetClientNamespace(io_GetClientSessionRef());
    if (entryRef != NULL)
    {
        entryRef = resTree_FindEntry(entryRef, path);
    }
    if (entryRef != NULL)
    {
        admin_EntryType_t entryType = resTree_GetEntryType(entryRef);

        if ((entryType != ADMIN_ENTRY_TYPE_INPUT) && (entryType != ADMIN_ENTRY_TYPE_OUTPUT))
        {
            LE_DEBUG("'%s' is not an Input or an Output.", path);
            entryRef = NULL;
        }
    }

    return entryRef;
}

//--------------------------------------------------------------------------------------------------
/**
 * Set the client application's namespace to be used for the following calls
 *
 * @return:
 *  - LE_OK if setting client's namespace was successful.
 *  - LE_DUPLICATE if namespace has already been set.
 *  - LE_NOT_PERMITTED if setting client's namespace is not permitted. Client application's name
 *      will be used as namespace in this case.
 */
//--------------------------------------------------------------------------------------------------
le_result_t io_SetNamespace
(
    const char* appNamespace    ///< [IN] Client application's namespace.
)
//--------------------------------------------------------------------------------------------------
{
#if LE_CONFIG_LINUX
    return LE_NOT_PERMITTED;
#else
    return hub_SetClientNamespace(io_GetClientSessionRef(), appNamespace);
#endif
}

//--------------------------------------------------------------------------------------------------
/**
 * Create an input resource, which is used to push data into the Data Hub.
 *
 * Does nothing if the resource already exists.
 *
 * @return
 *  - LE_OK if successful.
 *  - LE_DUPLICATE if a resource by that name exists but with different direction, type or units.
 *  - LE_NO_MEMORY if the client is not permitted to create that many resources.
 *  - LE_FAULT if creation of the input resource failed.
 */
//--------------------------------------------------------------------------------------------------
le_result_t io_CreateInput
(
    const char* path,
        ///< [IN] Path within the client app's resource namespace.
    io_DataType_t dataType,
        ///< [IN] The data type.
    const char* units
        ///< [IN] e.g., "degC" (see senml); "" = unspecified.
)
//--------------------------------------------------------------------------------------------------
{
    LE_DEBUG("'%s' <%s> '%s'.", path, hub_GetDataTypeName(dataType), units);

    resTree_EntryRef_t resRef = NULL;

    resTree_EntryRef_t nsRef = hub_GetClientNamespace(io_GetClientSessionRef());

    // Check for another resource having the same name in the same namespace.
    if (nsRef != NULL)
    {
        resRef = resTree_FindEntry(nsRef, path);
    }
    if (resRef != NULL)
    {
        switch (resTree_GetEntryType(resRef))
        {
            case ADMIN_ENTRY_TYPE_INPUT:

                // Check data type and units to see if they match.
                if (   (resTree_GetDataType(resRef) != dataType)
                    || (strcmp(units, resTree_GetUnits(resRef)) != 0))
                {
                    return LE_DUPLICATE;
                }

                // The object already exists.  Nothing more needs to be done.
                return LE_OK;

            case ADMIN_ENTRY_TYPE_OUTPUT:
            case ADMIN_ENTRY_TYPE_OBSERVATION:

                // These conflict.
                return LE_DUPLICATE;

            case ADMIN_ENTRY_TYPE_NAMESPACE:
            case ADMIN_ENTRY_TYPE_PLACEHOLDER:

                // These can be upgraded to Input objects by resTree_GetInput().
                break;

            case ADMIN_ENTRY_TYPE_NONE:

                LE_FATAL("Unexpected entry type.");
        }
    }

    // Get/Create the Input resource.
    resRef = resTree_GetInput(nsRef, path, dataType, units);
    if (resRef == NULL)
    {
        LE_ERROR("Failed to create Input '/app/%s/%s'.", resTree_GetEntryName(nsRef), path);
        return LE_FAULT;
    }

    return LE_OK;
}


//--------------------------------------------------------------------------------------------------
/**
 * Set the example value for a JSON-type Input resource.
 *
 * Does nothing if the resource is not found, is not an input, or doesn't have a JSON type.
 */
//--------------------------------------------------------------------------------------------------
void io_SetJsonExample
(
    const char* path,
        ///< [IN] Path within the client app's resource namespace.
    const char* example
        ///< [IN] The example JSON value string.
)
//--------------------------------------------------------------------------------------------------
{
    resTree_EntryRef_t resRef = FindResource(path);
    if (resRef == NULL)
    {
        LE_ERROR("Resource '%s' does not exist.", path);
    }
    else if (resTree_GetEntryType(resRef) != ADMIN_ENTRY_TYPE_INPUT)
    {
        LE_ERROR("Resource '%s' is not an input.", path);
    }
    else if (resTree_GetDataType(resRef) != IO_DATA_TYPE_JSON)
    {
        LE_ERROR("Resource '%s' does not have JSON data type.", path);
    }
    else
    {
        dataSample_Ref_t sampleRef = dataSample_CreateJson(0, example);

        if (sampleRef != NULL)
        {
            resTree_SetJsonExample(resRef, sampleRef);
        }
    }
}


//--------------------------------------------------------------------------------------------------
/**
 * Create an output resource, which is used to push data into the Data Hub.
 *
 * Does nothing if the resource already exists.
 *
 * @return
 *  - LE_OK if successful.
 *  - LE_DUPLICATE if a resource by that name exists but with different direction, type or units.
 *  - LE_NO_MEMORY if the client is not permitted to create that many resources.
 *  - LE_FAULT if creation of the output resource failed.
 */
//--------------------------------------------------------------------------------------------------
le_result_t io_CreateOutput
(
    const char* path,
        ///< [IN] Path within the client app's resource namespace.
    io_DataType_t dataType,
        ///< [IN] The data type.
    const char* units
        ///< [IN] e.g., "degC" (see senml); "" = unspecified.
)
//--------------------------------------------------------------------------------------------------
{
    LE_DEBUG("'%s' <%s> '%s'.", path, hub_GetDataTypeName(dataType), units);

    resTree_EntryRef_t resRef = NULL;

    resTree_EntryRef_t nsRef = hub_GetClientNamespace(io_GetClientSessionRef());

    // Check for another resource having the same name in the same namespace.
    if (nsRef != NULL)
    {
        resRef = resTree_FindEntry(nsRef, path);
    }
    if (resRef != NULL)
    {
        switch (resTree_GetEntryType(resRef))
        {
            case ADMIN_ENTRY_TYPE_OUTPUT:

                // Check data type and units to see if they match.
                if (   (resTree_GetDataType(resRef) != dataType)
                    || (strcmp(units, resTree_GetUnits(resRef)) != 0))
                {
                    return LE_DUPLICATE;
                }

                // The object already exists.  Nothing more needs to be done.
                return LE_OK;

            case ADMIN_ENTRY_TYPE_INPUT:
            case ADMIN_ENTRY_TYPE_OBSERVATION:

                // These conflict.
                return LE_DUPLICATE;

            case ADMIN_ENTRY_TYPE_NAMESPACE:
            case ADMIN_ENTRY_TYPE_PLACEHOLDER:

                // These can be upgraded to Output objects by resTree_GetOutput().
                break;

            case ADMIN_ENTRY_TYPE_NONE:

                LE_FATAL("Unexpected entry type.");
        }
    }

    // Create the Output resource.
    resRef = resTree_GetOutput(nsRef, path, dataType, units);
    if (resRef == NULL)
    {
        LE_ERROR("Failed to create Output '/app/%s/%s'.", resTree_GetEntryName(nsRef), path);
        return LE_FAULT;
    }

    return LE_OK;
}


//--------------------------------------------------------------------------------------------------
/**
 * Delete a resource.
 *
 * Does nothing if the resource doesn't exist.
 */
//--------------------------------------------------------------------------------------------------
void io_DeleteResource
(
    const char* path
        ///< [IN] Resource path within the client app's namespace.
)
//--------------------------------------------------------------------------------------------------
{
    LE_DEBUG("'%s'", path);

    // If the resource exists, delete it.
    resTree_EntryRef_t resRef = FindResource(path);
    if (resRef != NULL)
    {
        resTree_DeleteIO(resRef);
    }
}


//--------------------------------------------------------------------------------------------------
/**
 * Push a trigger type data sample.
 */
//--------------------------------------------------------------------------------------------------
void io_PushTrigger
(
    const char* path,
        ///< [IN] Resource path within the client app's namespace.
    double timestamp
        ///< [IN] Timestamp in seconds since the Epoch 1970-01-01 00:00:00 +0000 (UTC).
        ///< Zero = now.
)
//--------------------------------------------------------------------------------------------------
{
    resTree_EntryRef_t resRef = FindResource(path);
    if (resRef == NULL)
    {
<<<<<<< HEAD
        LE_CRIT("Client tried to push data to a non-existent resource '%s'.", path);
=======
        LE_ERROR("Client tried to push data to a non-existent resource '%s'.", path);
>>>>>>> e4dcdb72
        return;
    }

    // Create a Data Sample object for this new sample.
    dataSample_Ref_t sampleRef = dataSample_CreateTrigger(timestamp);

    // Push the sample to the Resource.
    resTree_Push(resRef, IO_DATA_TYPE_TRIGGER, sampleRef);
}



//--------------------------------------------------------------------------------------------------
/**
 * Push a Boolean type data sample.
 */
//--------------------------------------------------------------------------------------------------
void io_PushBoolean
(
    const char* path,
        ///< [IN] Resource path within the client app's namespace.
    double timestamp,
        ///< [IN] Timestamp in seconds since the Epoch 1970-01-01 00:00:00 +0000 (UTC).
        ///< Zero = now.
    bool value
        ///< [IN]
)
//--------------------------------------------------------------------------------------------------
{
    resTree_EntryRef_t resRef = FindResource(path);
    if (resRef == NULL)
    {
<<<<<<< HEAD
        LE_CRIT("Client tried to push data to a non-existent resource '%s'.", path);
=======
        LE_ERROR("Client tried to push data to a non-existent resource '%s'.", path);
>>>>>>> e4dcdb72
        return;
    }

    // Create a Data Sample object for this new sample.
    dataSample_Ref_t sampleRef = dataSample_CreateBoolean(timestamp, value);

    // Push the sample to the Resource.
    resTree_Push(resRef, IO_DATA_TYPE_BOOLEAN, sampleRef);
}



//--------------------------------------------------------------------------------------------------
/**
 * Push a numeric type data sample.
 */
//--------------------------------------------------------------------------------------------------
void io_PushNumeric
(
    const char* path,
        ///< [IN] Resource path within the client app's namespace.
    double timestamp,
        ///< [IN] Timestamp in seconds since the Epoch 1970-01-01 00:00:00 +0000 (UTC).
        ///< Zero = now.
    double value
        ///< [IN]
)
//--------------------------------------------------------------------------------------------------
{
    resTree_EntryRef_t resRef = FindResource(path);
    if (resRef == NULL)
    {
<<<<<<< HEAD
        LE_CRIT("Client tried to push data to a non-existent resource '%s'.", path);
=======
        LE_ERROR("Client tried to push data to a non-existent resource '%s'.", path);
>>>>>>> e4dcdb72
        return;
    }

    // Create a Data Sample object for this new sample.
    dataSample_Ref_t sampleRef = dataSample_CreateNumeric(timestamp, value);

    // Push the sample to the Resource.
    resTree_Push(resRef, IO_DATA_TYPE_NUMERIC, sampleRef);
}



//--------------------------------------------------------------------------------------------------
/**
 * Push a string type data sample.
 */
//--------------------------------------------------------------------------------------------------
void io_PushString
(
    const char* path,
        ///< [IN] Resource path within the client app's namespace.
    double timestamp,
        ///< [IN] Timestamp in seconds since the Epoch 1970-01-01 00:00:00 +0000 (UTC).
        ///< Zero = now.
    const char* value
        ///< [IN]
)
//--------------------------------------------------------------------------------------------------
{
    resTree_EntryRef_t resRef = FindResource(path);
    if (resRef == NULL)
    {
<<<<<<< HEAD
        LE_CRIT("Client tried to push data to a non-existent resource '%s'.", path);
=======
        LE_ERROR("Client tried to push data to a non-existent resource '%s'.", path);
>>>>>>> e4dcdb72
        return;
    }

    // Create a Data Sample object for this new sample.
    dataSample_Ref_t sampleRef = dataSample_CreateString(timestamp, value);

    // Push the sample to the Resource.
    resTree_Push(resRef, IO_DATA_TYPE_STRING, sampleRef);
}


//--------------------------------------------------------------------------------------------------
/**
 * Push a JSON data sample.
 */
//--------------------------------------------------------------------------------------------------
void io_PushJson
(
    const char* path,
        ///< [IN] Resource path within the client app's namespace.
    double timestamp,
        ///< [IN] Timestamp in seconds since the Epoch 1970-01-01 00:00:00 +0000 (UTC).
        ///< Zero = now.
    const char* value
        ///< [IN]
)
//--------------------------------------------------------------------------------------------------
{
    resTree_EntryRef_t resRef = FindResource(path);
    if (resRef == NULL)
    {
<<<<<<< HEAD
        LE_CRIT("Client tried to push data to a non-existent resource '%s'.", path);
=======
        LE_ERROR("Client tried to push data to a non-existent resource '%s'.", path);
>>>>>>> e4dcdb72
        return;
    }

    if (json_IsValid(value))
    {
        // Create a Data Sample object for this new sample.
        dataSample_Ref_t sampleRef = dataSample_CreateJson(timestamp, value);

        // Push the sample to the Resource.
        resTree_Push(resRef, IO_DATA_TYPE_JSON, sampleRef);
    }
    else
    {
        LE_WARN("Rejecting invalid JSON string '%s'.", value);
    }
}


//--------------------------------------------------------------------------------------------------
/**
 * Add a handler function to be called when a value is pushed to (and accepted by) an Input
 * or Output in the client app's namespace.
 *
 * @return A reference to the handler or NULL if failed.
 */
//--------------------------------------------------------------------------------------------------
static hub_HandlerRef_t AddPushHandler
(
    const char* path,   ///< Resource path within the client app's namespace.
    io_DataType_t dataType,
    void* callbackPtr,  ///< Callback function pointer
    void* contextPtr
)
//--------------------------------------------------------------------------------------------------
{
    resTree_EntryRef_t nsRef = hub_GetClientNamespace(io_GetClientSessionRef());
    if (nsRef == NULL)
    {
        LE_CRIT("Client tried to register a push handler before creating any resources.");
        return NULL;
    }

    resTree_EntryRef_t resRef = resTree_FindEntry(nsRef, path);

    if (resRef == NULL)
    {
        LE_CRIT("Attempt to register Push handler on non-existent resource '/app/%s/%s'.",
                resTree_GetEntryName(nsRef),
                path);
        return NULL;
    }

    admin_EntryType_t entryType = resTree_GetEntryType(resRef);
    if ((entryType != ADMIN_ENTRY_TYPE_INPUT) && (entryType != ADMIN_ENTRY_TYPE_OUTPUT))
    {
        LE_CRIT("Attempt to register Push handler before creating resource '/app/%s/%s'.",
                resTree_GetEntryName(nsRef),
                path);
        return NULL;
    }

    hub_HandlerRef_t handlerRef = resTree_AddPushHandler(resRef, dataType, callbackPtr, contextPtr);

    // If the resource has a current value call the push handler now (if it's a data type match).
    dataSample_Ref_t sampleRef = resTree_GetCurrentValue(resRef);
    if (sampleRef != NULL)
    {
        handler_Call(handlerRef, resTree_GetDataType(resRef), sampleRef);
    }

    return handlerRef;
}


//--------------------------------------------------------------------------------------------------
/**
 * Add handler function for EVENT 'io_TriggerPush'
 */
//--------------------------------------------------------------------------------------------------
io_TriggerPushHandlerRef_t io_AddTriggerPushHandler
(
    const char* path,
        ///< [IN] Resource path within the client app's namespace.
    io_TriggerPushHandlerFunc_t callbackPtr,
        ///< [IN]
    void* contextPtr
        ///< [IN]
)
//--------------------------------------------------------------------------------------------------
{
    return (io_TriggerPushHandlerRef_t)AddPushHandler(path,
                                                      IO_DATA_TYPE_TRIGGER,
                                                      callbackPtr,
                                                      contextPtr);
}


//--------------------------------------------------------------------------------------------------
/**
 * Remove handler function for EVENT 'io_TriggerPush'
 */
//--------------------------------------------------------------------------------------------------
void io_RemoveTriggerPushHandler
(
    io_TriggerPushHandlerRef_t handlerRef
        ///< [IN]
)
//--------------------------------------------------------------------------------------------------
{
    resTree_RemovePushHandler((hub_HandlerRef_t)handlerRef);
}


//--------------------------------------------------------------------------------------------------
/**
 * Add handler function for EVENT 'io_BooleanPush'
 */
//--------------------------------------------------------------------------------------------------
io_BooleanPushHandlerRef_t io_AddBooleanPushHandler
(
    const char* path,
        ///< [IN] Resource path within the client app's namespace.
    io_BooleanPushHandlerFunc_t callbackPtr,
        ///< [IN]
    void* contextPtr
        ///< [IN]
)
//--------------------------------------------------------------------------------------------------
{
    return (io_BooleanPushHandlerRef_t)AddPushHandler(path,
                                                      IO_DATA_TYPE_BOOLEAN,
                                                      callbackPtr,
                                                      contextPtr);
}


//--------------------------------------------------------------------------------------------------
/**
 * Remove handler function for EVENT 'io_BooleanPush'
 */
//--------------------------------------------------------------------------------------------------
void io_RemoveBooleanPushHandler
(
    io_BooleanPushHandlerRef_t handlerRef
        ///< [IN]
)
//--------------------------------------------------------------------------------------------------
{
    resTree_RemovePushHandler((hub_HandlerRef_t)handlerRef);
}


//--------------------------------------------------------------------------------------------------
/**
 * Add handler function for EVENT 'io_NumericPush'
 */
//--------------------------------------------------------------------------------------------------
io_NumericPushHandlerRef_t io_AddNumericPushHandler
(
    const char* path,
        ///< [IN] Resource path within the client app's namespace.
    io_NumericPushHandlerFunc_t callbackPtr,
        ///< [IN]
    void* contextPtr
        ///< [IN]
)
//--------------------------------------------------------------------------------------------------
{
    return (io_NumericPushHandlerRef_t)AddPushHandler(path,
                                                      IO_DATA_TYPE_NUMERIC,
                                                      callbackPtr,
                                                      contextPtr);
}



//--------------------------------------------------------------------------------------------------
/**
 * Remove handler function for EVENT 'io_NumericPush'
 */
//--------------------------------------------------------------------------------------------------
void io_RemoveNumericPushHandler
(
    io_NumericPushHandlerRef_t handlerRef
        ///< [IN]
)
//--------------------------------------------------------------------------------------------------
{
    resTree_RemovePushHandler((hub_HandlerRef_t)handlerRef);
}



//--------------------------------------------------------------------------------------------------
/**
 * Add handler function for EVENT 'io_StringPush'
 */
//--------------------------------------------------------------------------------------------------
io_StringPushHandlerRef_t io_AddStringPushHandler
(
    const char* path,
        ///< [IN] Resource path within the client app's namespace.
    io_StringPushHandlerFunc_t callbackPtr,
        ///< [IN]
    void* contextPtr
        ///< [IN]
)
//--------------------------------------------------------------------------------------------------
{
    return (io_StringPushHandlerRef_t)AddPushHandler(path,
                                                     IO_DATA_TYPE_STRING,
                                                     callbackPtr,
                                                     contextPtr);
}


//--------------------------------------------------------------------------------------------------
/**
 * Remove handler function for EVENT 'io_StringPush'
 */
//--------------------------------------------------------------------------------------------------
void io_RemoveStringPushHandler
(
    io_StringPushHandlerRef_t handlerRef
        ///< [IN]
)
//--------------------------------------------------------------------------------------------------
{
    resTree_RemovePushHandler((hub_HandlerRef_t)handlerRef);
}


//--------------------------------------------------------------------------------------------------
/**
 * Add handler function for EVENT 'io_JsonPush'
 */
//--------------------------------------------------------------------------------------------------
io_JsonPushHandlerRef_t io_AddJsonPushHandler
(
    const char* path,
        ///< [IN] Resource path within the client app's namespace.
    io_JsonPushHandlerFunc_t callbackPtr,
        ///< [IN]
    void* contextPtr
        ///< [IN]
)
//--------------------------------------------------------------------------------------------------
{
    return (io_JsonPushHandlerRef_t)AddPushHandler(path,
                                                   IO_DATA_TYPE_JSON,
                                                   callbackPtr,
                                                   contextPtr);
}


//--------------------------------------------------------------------------------------------------
/**
 * Remove handler function for EVENT 'io_JsonPush'
 */
//--------------------------------------------------------------------------------------------------
void io_RemoveJsonPushHandler
(
    io_JsonPushHandlerRef_t handlerRef
        ///< [IN]
)
//--------------------------------------------------------------------------------------------------
{
    resTree_RemovePushHandler((hub_HandlerRef_t)handlerRef);
}


//--------------------------------------------------------------------------------------------------
/**
 * Mark an Output resource "optional".  (By default, they are marked "mandatory".)
 */
//--------------------------------------------------------------------------------------------------
void io_MarkOptional
(
    const char* path
        ///< [IN] Resource path within the client app's namespace.
)
//--------------------------------------------------------------------------------------------------
{
    resTree_EntryRef_t resRef = FindResource(path);
    if (resRef == NULL)
    {
        LE_CRIT("Attempt to mark non-existent resource optional at '%s'.", path);
    }
    else if (resTree_GetEntryType(resRef) != ADMIN_ENTRY_TYPE_OUTPUT)
    {
        LE_CRIT("Attempt to mark non-Output resource optional at '%s'.", path);
    }
    else
    {
        resTree_MarkOptional(resRef);
    }
}


//--------------------------------------------------------------------------------------------------
/**
 * Set a Boolean type value as the default value of a given resource.
 *
 * @note This will be ignored if the resource already has a default value.
 */
//--------------------------------------------------------------------------------------------------
void io_SetBooleanDefault
(
    const char* path,
        ///< [IN] Resource path within the client app's namespace.
    bool value
        ///< [IN]
)
//--------------------------------------------------------------------------------------------------
{
    resTree_EntryRef_t resRef = FindResource(path);
    if (resRef == NULL)
    {
        LE_CRIT("Attempt to set default value of non-existent resource '%s'.", path);
    }
    else if (resTree_GetDataType(resRef) != IO_DATA_TYPE_BOOLEAN)
    {
        LE_CRIT("Attempt to set default value to wrong type for resource '%s'.", path);
    }
    else if (!resTree_HasDefault(resRef))
    {
        // Create a Data Sample object for this new sample.
        dataSample_Ref_t sampleRef = dataSample_CreateBoolean(0.0, value);

        resTree_SetDefault(resRef, IO_DATA_TYPE_BOOLEAN, sampleRef);
    }
}


//--------------------------------------------------------------------------------------------------
/**
 * Set a numeric type value as the default value of a given resource.
 *
 * @note This will be ignored if the resource already has a default value.
 */
//--------------------------------------------------------------------------------------------------
void io_SetNumericDefault
(
    const char* path,
        ///< [IN] Resource path within the client app's namespace.
    double value
        ///< [IN]
)
//--------------------------------------------------------------------------------------------------
{
    resTree_EntryRef_t resRef = FindResource(path);
    if (resRef == NULL)
    {
        LE_CRIT("Attempt to set default value of non-existent resource '%s'.", path);
    }
    else if (resTree_GetDataType(resRef) != IO_DATA_TYPE_NUMERIC)
    {
        LE_CRIT("Attempt to set default value to wrong type for resource '%s'.", path);
    }
    else if (!resTree_HasDefault(resRef))
    {
        // Create a Data Sample object for this new sample.
        dataSample_Ref_t sampleRef = dataSample_CreateNumeric(0.0, value);

        resTree_SetDefault(resRef, IO_DATA_TYPE_NUMERIC, sampleRef);
    }
}


//--------------------------------------------------------------------------------------------------
/**
 * Set a string type value as the default value of a given resource.
 *
 * @note This will be ignored if the resource already has a default value.
 */
//--------------------------------------------------------------------------------------------------
void io_SetStringDefault
(
    const char* path,
        ///< [IN] Resource path within the client app's namespace.
    const char* value
        ///< [IN]
)
//--------------------------------------------------------------------------------------------------
{
    resTree_EntryRef_t resRef = FindResource(path);
    if (resRef == NULL)
    {
        LE_CRIT("Attempt to set default value of non-existent resource '%s'.", path);
    }
    else if (resTree_GetDataType(resRef) != IO_DATA_TYPE_STRING)
    {
        LE_CRIT("Attempt to set default value to wrong type for resource '%s'.", path);
    }
    else if (!resTree_HasDefault(resRef))
    {
        // Create a Data Sample object for this new sample.
        dataSample_Ref_t sampleRef = dataSample_CreateString(0.0, value);

        resTree_SetDefault(resRef, IO_DATA_TYPE_STRING, sampleRef);
    }
}


//--------------------------------------------------------------------------------------------------
/**
 * Set a JSON type value as the default value of a given resource.
 *
 * @note This will be ignored if the resource already has a default value.
 */
//--------------------------------------------------------------------------------------------------
void io_SetJsonDefault
(
    const char* path,
        ///< [IN] Resource path within the client app's namespace.
    const char* value
        ///< [IN]
)
//--------------------------------------------------------------------------------------------------
{
    resTree_EntryRef_t resRef = FindResource(path);
    if (resRef == NULL)
    {
        LE_CRIT("Attempt to set default value of non-existent resource '%s'.", path);
    }
    else if (resTree_GetDataType(resRef) != IO_DATA_TYPE_JSON)
    {
        LE_CRIT("Attempt to set default value to wrong type for resource '%s'.", path);
    }
    else if (!resTree_HasDefault(resRef))
    {
        if (json_IsValid(value))
        {
            // Create a Data Sample object for this new sample.
            dataSample_Ref_t sampleRef = dataSample_CreateJson(0.0, value);

            resTree_SetDefault(resRef, IO_DATA_TYPE_JSON, sampleRef);
        }
        else
        {
            LE_CRIT("Invalid JSON string as default value for resource '%s' (%s).", path, value);
        }
    }
}


//--------------------------------------------------------------------------------------------------
/**
 * Get the current value of a given resource, with type check.
 *
 * @return A reference to the data sample, or NULL if not available.
 *
 * @note Kills the client if the type doesn't match.
 */
//--------------------------------------------------------------------------------------------------
static dataSample_Ref_t GetCurrentValue
(
    resTree_EntryRef_t resRef,
    io_DataType_t dataType
)
//--------------------------------------------------------------------------------------------------
{
    if (resTree_GetDataType(resRef) != dataType)
    {
        LE_CRIT("Fetch of wrong data type on resource.");
        return NULL;
    }

    return resTree_GetCurrentValue(resRef);
}


//--------------------------------------------------------------------------------------------------
/**
 * Fetch the timestamp of the current value of an Input or Output resource with any data type.
 *
 * @return
 *  - LE_OK if successful.
 *  - LE_NOT_FOUND if the resource does not exist.
 *  - LE_UNAVAILABLE if the resource does not currently have a value.
 */
//--------------------------------------------------------------------------------------------------
le_result_t io_GetTimestamp
(
    const char* path,
        ///< [IN] Resource path within the client app's namespace.
    double* timestampPtr
        ///< [OUT] Timestamp in seconds since the Epoch 1970-01-01 00:00:00 +0000 (UTC).
)
//--------------------------------------------------------------------------------------------------
{
    resTree_EntryRef_t resRef = FindResource(path);
    if (resRef == NULL)
    {
        return LE_NOT_FOUND;
    }

    dataSample_Ref_t currentValue = resTree_GetCurrentValue(resRef);
    if (currentValue == NULL)
    {
        return LE_UNAVAILABLE;
    }

    *timestampPtr = dataSample_GetTimestamp(currentValue);

    return LE_OK;
}


//--------------------------------------------------------------------------------------------------
/**
 * Fetch the current value of a Boolean type Input or Output resource.
 *
 * @return
 *  - LE_OK if successful.
 *  - LE_NOT_FOUND if the resource does not exist.
 *  - LE_UNAVAILABLE if the resource does not currently have a value.
 */
//--------------------------------------------------------------------------------------------------
le_result_t io_GetBoolean
(
    const char* path,
        ///< [IN] Resource path within the client app's namespace.
    double* timestampPtr,
        ///< [OUT] Timestamp in seconds since the Epoch 1970-01-01 00:00:00 +0000 (UTC).
    bool* valuePtr
        ///< [OUT]
)
//--------------------------------------------------------------------------------------------------
{
    LE_UNUSED(timestampPtr);

    resTree_EntryRef_t resRef = FindResource(path);
    if (resRef == NULL)
    {
        return LE_NOT_FOUND;
    }

    dataSample_Ref_t currentValue = GetCurrentValue(resRef, IO_DATA_TYPE_BOOLEAN);
    if (currentValue == NULL)
    {
        return LE_UNAVAILABLE;
    }

    *valuePtr = dataSample_GetBoolean(currentValue);
    *timestampPtr = dataSample_GetTimestamp(currentValue);

    return LE_OK;
}


//--------------------------------------------------------------------------------------------------
/**
 * Fetch the current value of a numeric type Input or Output resource.
 *
 * @return
 *  - LE_OK if successful.
 *  - LE_NOT_FOUND if the resource does not exist.
 *  - LE_UNAVAILABLE if the resource does not currently have a value.
 */
//--------------------------------------------------------------------------------------------------
le_result_t io_GetNumeric
(
    const char* path,
        ///< [IN] Resource path within the client app's namespace.
    double* timestampPtr,
        ///< [OUT] Timestamp in seconds since the Epoch 1970-01-01 00:00:00 +0000 (UTC).
    double* valuePtr
        ///< [OUT]
)
//--------------------------------------------------------------------------------------------------
{
    LE_UNUSED(timestampPtr);

    resTree_EntryRef_t resRef = FindResource(path);
    if (resRef == NULL)
    {
        return LE_NOT_FOUND;
    }

    dataSample_Ref_t currentValue = GetCurrentValue(resRef, IO_DATA_TYPE_NUMERIC);
    if (currentValue == NULL)
    {
        return LE_UNAVAILABLE;
    }

    *valuePtr = dataSample_GetNumeric(currentValue);
    *timestampPtr = dataSample_GetTimestamp(currentValue);

    return LE_OK;
}


//--------------------------------------------------------------------------------------------------
/**
 * Fetch the current value of a string type Input or Output resource.
 *
 * @return
 *  - LE_OK if successful.
 *  - LE_OVERFLOW if the value buffer was too small to hold the value.
 *  - LE_NOT_FOUND if the resource does not exist.
 *  - LE_UNAVAILABLE if the resource does not currently have a value.
 */
//--------------------------------------------------------------------------------------------------
le_result_t io_GetString
(
    const char* path,
        ///< [IN] Resource path within the client app's namespace.
    double* timestampPtr,
        ///< [OUT] Timestamp in seconds since the Epoch 1970-01-01 00:00:00 +0000 (UTC).
    char* value,
        ///< [OUT]
    size_t valueSize
        ///< [IN]
)
//--------------------------------------------------------------------------------------------------
{
    LE_UNUSED(timestampPtr);

    resTree_EntryRef_t resRef = FindResource(path);
    if (resRef == NULL)
    {
        return LE_NOT_FOUND;
    }

    dataSample_Ref_t currentValue = GetCurrentValue(resRef, IO_DATA_TYPE_STRING);
    if (currentValue == NULL)
    {
        return LE_UNAVAILABLE;
    }

    *timestampPtr = dataSample_GetTimestamp(currentValue);
    return le_utf8_Copy(value, dataSample_GetString(currentValue), valueSize, NULL);
}


//--------------------------------------------------------------------------------------------------
/**
 * Fetch the current value of an Input or Output resource (of any data type) in JSON format.
 *
 * @return
 *  - LE_OK if successful.
 *  - LE_OVERFLOW if the value buffer was too small to hold the value.
 *  - LE_NOT_FOUND if the resource does not exist.
 *  - LE_UNAVAILABLE if the resource does not currently have a value.
 */
//--------------------------------------------------------------------------------------------------
le_result_t io_GetJson
(
    const char* path,
        ///< [IN] Resource path within the client app's namespace.
    double* timestampPtr,
        ///< [OUT] Timestamp in seconds since the Epoch 1970-01-01 00:00:00 +0000 (UTC).
    char* value,
        ///< [OUT]
    size_t valueSize
        ///< [IN]
)
//--------------------------------------------------------------------------------------------------
{
    LE_UNUSED(timestampPtr);

    resTree_EntryRef_t resRef = FindResource(path);
    if (resRef == NULL)
    {
        return LE_NOT_FOUND;
    }

    dataSample_Ref_t currentValue = resTree_GetCurrentValue(resRef);
    if (currentValue == NULL)
    {
        return LE_UNAVAILABLE;
    }

    *timestampPtr = dataSample_GetTimestamp(currentValue);
    return dataSample_ConvertToJson(currentValue, resTree_GetDataType(resRef), value, valueSize);
}


//--------------------------------------------------------------------------------------------------
/**
 * Add handler function for EVENT 'io_UpdateStartEnd'
 */
//--------------------------------------------------------------------------------------------------
io_UpdateStartEndHandlerRef_t io_AddUpdateStartEndHandler
(
    io_UpdateStartEndHandlerFunc_t callbackPtr,
        ///< [IN]
    void* contextPtr
        ///< [IN]
)
//--------------------------------------------------------------------------------------------------
{
    UpdateStartEndHandler_t* handlerPtr = le_mem_Alloc(UpdateStartEndHandlerPool);

    handlerPtr->link = LE_DLS_LINK_INIT;

    handlerPtr->callback = callbackPtr;
    handlerPtr->contextPtr = contextPtr;

    le_dls_Queue(&UpdateStartEndHandlerList, &handlerPtr->link);

    return (io_UpdateStartEndHandlerRef_t)handlerPtr;
}


//--------------------------------------------------------------------------------------------------
/**
 * Remove handler function for EVENT 'io_UpdateStartEnd'
 */
//--------------------------------------------------------------------------------------------------
void io_RemoveUpdateStartEndHandler
(
    io_UpdateStartEndHandlerRef_t handlerRef
        ///< [IN]
)
//--------------------------------------------------------------------------------------------------
{
    UpdateStartEndHandler_t* handlerPtr = (UpdateStartEndHandler_t*)handlerRef;

    le_dls_Remove(&UpdateStartEndHandlerList, &handlerPtr->link);

    le_mem_Release(handlerPtr);
}


//--------------------------------------------------------------------------------------------------
/**
 * Call all the registered Update Start/End Handlers.
 */
//--------------------------------------------------------------------------------------------------
static void CallUpdateStartEndHandlers
(
    bool isStarting
)
//--------------------------------------------------------------------------------------------------
{
    le_dls_Link_t* linkPtr = le_dls_Peek(&UpdateStartEndHandlerList);

    while (linkPtr != NULL)
    {
        UpdateStartEndHandler_t* handlerPtr = CONTAINER_OF(linkPtr, UpdateStartEndHandler_t, link);

        handlerPtr->callback(isStarting, handlerPtr->contextPtr);

        linkPtr = le_dls_PeekNext(&UpdateStartEndHandlerList, linkPtr);
    }
}


//--------------------------------------------------------------------------------------------------
/**
 * Recursively walk the branch of the resource tree rooted at a given node, deleting anything that
 * doesn't have admin settings or children and converting anything that does have admin settings or
 * children into a placeholder or namespace.
 */
//--------------------------------------------------------------------------------------------------
static void CleanUp
(
    resTree_EntryRef_t resource
)
//--------------------------------------------------------------------------------------------------
{
    // Do depth-first recursion.
    resTree_EntryRef_t child = resTree_GetFirstChild(resource);
    while (child != NULL)
    {
        resTree_EntryRef_t nextChild = resTree_GetNextSibling(child);
        CleanUp(child);
        child = nextChild;
    }

    admin_EntryType_t entryType = resTree_GetEntryType(resource);
    switch (entryType)
    {
        case ADMIN_ENTRY_TYPE_NAMESPACE:
        case ADMIN_ENTRY_TYPE_PLACEHOLDER:

            // These don't need to be deleted.
            // A Namespace will automatically be cleaned up when all its children go away.
            // A Placeholder should be kept until the Admin app removes all its admin settings.
            return;

        case ADMIN_ENTRY_TYPE_INPUT:
        case ADMIN_ENTRY_TYPE_OUTPUT:

            // If this is an Input or Output resource, delete it now.
            // This will convert it to a Placeholder if it has administrative settings.
            resTree_DeleteIO(resource);
            return;

        case ADMIN_ENTRY_TYPE_OBSERVATION:
        case ADMIN_ENTRY_TYPE_NONE:

            // These should never be seen in an I/O API app namespace.
            LE_FATAL("Unexpected resource type found in app's namespace.");
            return;
    }

    LE_FATAL("Invalid resource tree entry type %d.", entryType);
}


//--------------------------------------------------------------------------------------------------
/**
 * Call-back function that gets called when an API client session closes.
 * This allows us to clean up after a client that has gone away.
 */
//--------------------------------------------------------------------------------------------------
static void SessionCloseHandler
(
    le_msg_SessionRef_t sessionRef,
    void* contextPtr // not used
)
//--------------------------------------------------------------------------------------------------
{
    // Get the resource node at the root of this client's namespace.
    resTree_EntryRef_t nsRef = hub_GetClientNamespace(sessionRef);

    if (nsRef != NULL)
    {
        // NOTE: If the namespace cannot be retrieved, then we can rest assured that no
        //       namespace was ever created for this client.  You can't create nodes under
        //       a namespace without first fetching that namespace at least once, and
        //       if the app's namespace is *ever* fetched, it is cached in the IPC session's
        //       context, so it will be found even if the whole client app is dead and gone.

        LE_DEBUG("App '%s' closed its I/O API session.", resTree_GetEntryName(nsRef));

        // Walk the tree, deleting anything that doesn't have admin settings and converting
        // anything that does have admin settings into a placeholder.
        CleanUp(nsRef);
    }
}


//--------------------------------------------------------------------------------------------------
/**
 * Initializes the module.  Must be called before any other functions in the module are called.
 */
//--------------------------------------------------------------------------------------------------
void ioService_Init
(
    void
)
//--------------------------------------------------------------------------------------------------
{
<<<<<<< HEAD
    UpdateStartEndHandlerPool = le_mem_CreatePool("UpdateStartEndHandlers",
                                                  sizeof(UpdateStartEndHandler_t));

    // Register for notification of client sessions closing, so we can convert Input and Output
    // objects into placeholders (or delete them) when the clients that created them go away.
    le_msg_AddServiceCloseHandler(io_GetServiceRef(), SessionCloseHandler, NULL);
=======
    UpdateStartEndHandlerPool = le_mem_InitStaticPool(UpdateStartEndHandlerPool,
                                                      DEFAULT_UPDATE_HANDLER_POOL_SIZE,
                                                      sizeof(UpdateStartEndHandler_t));
>>>>>>> e4dcdb72
}


//--------------------------------------------------------------------------------------------------
/**
 * Notify apps that care that administrative changes are about to be performed.
 *
 * This will result in call-backs to any handlers registered using io_AddUpdateStartEndHandler().
 */
//--------------------------------------------------------------------------------------------------
void ioService_StartUpdate
(
    void
)
//--------------------------------------------------------------------------------------------------
{
    CallUpdateStartEndHandlers(true);
}


//--------------------------------------------------------------------------------------------------
/**
 * Notify apps that care that all pending administrative changes have been applied and that
 * normal operation may resume.
 *
 * This will result in call-backs to any handlers registered using io_AddUpdateStartEndHandler().
 */
//--------------------------------------------------------------------------------------------------
void ioService_EndUpdate
(
    void
)
//--------------------------------------------------------------------------------------------------
{
    CallUpdateStartEndHandlers(false);
}<|MERGE_RESOLUTION|>--- conflicted
+++ resolved
@@ -350,11 +350,7 @@
     resTree_EntryRef_t resRef = FindResource(path);
     if (resRef == NULL)
     {
-<<<<<<< HEAD
         LE_CRIT("Client tried to push data to a non-existent resource '%s'.", path);
-=======
-        LE_ERROR("Client tried to push data to a non-existent resource '%s'.", path);
->>>>>>> e4dcdb72
         return;
     }
 
@@ -387,11 +383,7 @@
     resTree_EntryRef_t resRef = FindResource(path);
     if (resRef == NULL)
     {
-<<<<<<< HEAD
         LE_CRIT("Client tried to push data to a non-existent resource '%s'.", path);
-=======
-        LE_ERROR("Client tried to push data to a non-existent resource '%s'.", path);
->>>>>>> e4dcdb72
         return;
     }
 
@@ -424,11 +416,7 @@
     resTree_EntryRef_t resRef = FindResource(path);
     if (resRef == NULL)
     {
-<<<<<<< HEAD
         LE_CRIT("Client tried to push data to a non-existent resource '%s'.", path);
-=======
-        LE_ERROR("Client tried to push data to a non-existent resource '%s'.", path);
->>>>>>> e4dcdb72
         return;
     }
 
@@ -461,11 +449,7 @@
     resTree_EntryRef_t resRef = FindResource(path);
     if (resRef == NULL)
     {
-<<<<<<< HEAD
         LE_CRIT("Client tried to push data to a non-existent resource '%s'.", path);
-=======
-        LE_ERROR("Client tried to push data to a non-existent resource '%s'.", path);
->>>>>>> e4dcdb72
         return;
     }
 
@@ -497,11 +481,7 @@
     resTree_EntryRef_t resRef = FindResource(path);
     if (resRef == NULL)
     {
-<<<<<<< HEAD
         LE_CRIT("Client tried to push data to a non-existent resource '%s'.", path);
-=======
-        LE_ERROR("Client tried to push data to a non-existent resource '%s'.", path);
->>>>>>> e4dcdb72
         return;
     }
 
@@ -1349,18 +1329,13 @@
 )
 //--------------------------------------------------------------------------------------------------
 {
-<<<<<<< HEAD
-    UpdateStartEndHandlerPool = le_mem_CreatePool("UpdateStartEndHandlers",
-                                                  sizeof(UpdateStartEndHandler_t));
+    UpdateStartEndHandlerPool = le_mem_InitStaticPool(UpdateStartEndHandlerPool,
+                                                      DEFAULT_UPDATE_HANDLER_POOL_SIZE,
+                                                      sizeof(UpdateStartEndHandler_t));
 
     // Register for notification of client sessions closing, so we can convert Input and Output
     // objects into placeholders (or delete them) when the clients that created them go away.
     le_msg_AddServiceCloseHandler(io_GetServiceRef(), SessionCloseHandler, NULL);
-=======
-    UpdateStartEndHandlerPool = le_mem_InitStaticPool(UpdateStartEndHandlerPool,
-                                                      DEFAULT_UPDATE_HANDLER_POOL_SIZE,
-                                                      sizeof(UpdateStartEndHandler_t));
->>>>>>> e4dcdb72
 }
 
 
