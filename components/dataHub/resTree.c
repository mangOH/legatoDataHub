//--------------------------------------------------------------------------------------------------
/**
 * Implementation of Namespaces.
 *
 * Copyright (C) Sierra Wireless Inc.
 */
//--------------------------------------------------------------------------------------------------

#include "interfaces.h"
#include "dataHub.h"
#include "dataSample.h"
#include "resource.h"
#include "resTree.h"
#include "adminService.h"
#include "snapshot.h"

//--------------------------------------------------------------------------------------------------
/**
 * Resource tree entry.
 *
 * @warning The members of this structure must not be accessed outside resTree.c.
 */
//--------------------------------------------------------------------------------------------------
typedef struct resTree_Entry
{
    le_dls_Link_t link;  ///< Used to link into parent's list of children.
    struct resTree_Entry* parentPtr; ///< Ptr to the parent entry (NULL if the root entry).
    char name[HUB_MAX_ENTRY_NAME_BYTES]; ///< Name of the entry.
    le_dls_List_t childList;  ///< List of child entries.
    admin_EntryType_t type; ///< The type of entry.

    union
    {
        res_Resource_t  *resourcePtr;   ///< Ptr to the Resource object.
        uint32_t         flags;         ///< Flags if this is just a namespace.
    } u;
}
Entry_t;

/// Default number of resource tree entries.  This can be overridden in the .cdef.
#define DEFAULT_RESOURCE_TREE_ENTRY_POOL_SIZE 10

/// Pointer to the Root object (the root of the resource tree).
static Entry_t* RootPtr;

/// Pool of Entry objects.
static le_mem_PoolRef_t EntryPool = NULL;
LE_MEM_DEFINE_STATIC_POOL(EntryPool, DEFAULT_RESOURCE_TREE_ENTRY_POOL_SIZE, sizeof(Entry_t));


//--------------------------------------------------------------------------------------------------
/**
 * Create an entry object (defaults to a Namespace type entry) as a child of another entry.
 *
 * @return A pointer to the new child object.
 */
//--------------------------------------------------------------------------------------------------
static Entry_t* AddChild
(
    Entry_t     *parentPtr, ///< Ptr to the parent entry (NULL if creating the Root).
    const char  *name,      ///< Name of the new child ("" if creating the Root).
    Entry_t     *entryPtr   ///< If non-NULL, resurrect an existing namespace node as the child,
                            ///< rather than creating a new one.
)
//--------------------------------------------------------------------------------------------------
{
    if (entryPtr == NULL)
    {
        entryPtr = le_mem_Alloc(EntryPool);

        if (LE_OK != le_utf8_Copy(entryPtr->name, name, sizeof(entryPtr->name), NULL))
        {
            LE_ERROR("Resource tree entry name longer than %zu bytes max. Truncated to '%s'.",
                     sizeof(entryPtr->name),
                     name);
        }

        entryPtr->link = LE_DLS_LINK_INIT;
        entryPtr->childList = LE_DLS_LIST_INIT;
        entryPtr->type = ADMIN_ENTRY_TYPE_NAMESPACE;

        if (parentPtr != NULL)
        {
            LE_ASSERT(resTree_FindChildEx(parentPtr, name, true) == NULL);

            // Increment the reference count on the parent.
            le_mem_AddRef(parentPtr);

            // Link to the parent entry.
            entryPtr->parentPtr = parentPtr;
            le_dls_Queue(&parentPtr->childList, &entryPtr->link);
        }
    }
    else
    {
        LE_ASSERT(entryPtr->type == ADMIN_ENTRY_TYPE_NAMESPACE);
        LE_ASSERT(entryPtr->parentPtr == parentPtr);
        LE_ASSERT(le_dls_IsEmpty(&entryPtr->childList));
    }

    entryPtr->u.flags = RES_FLAG_NEW;
    return entryPtr;
}


//--------------------------------------------------------------------------------------------------
/**
 * Destructor function for Entry objects.
 */
//--------------------------------------------------------------------------------------------------
static void EntryDestructor
(
    void* objPtr
)
//--------------------------------------------------------------------------------------------------
{
    Entry_t* entryPtr = objPtr;

    LE_ASSERT(entryPtr->parentPtr != NULL);
    LE_ASSERT(le_dls_IsEmpty(&entryPtr->childList));

    // Remove from parent's list of children.
    le_dls_Remove(&entryPtr->parentPtr->childList, &entryPtr->link);

    // Release the reference to the parent.
    le_mem_Release(entryPtr->parentPtr);
}


//--------------------------------------------------------------------------------------------------
/**
 * Initialize the Resource Tree module.
 *
 * @warning Must be called before any other functions in this module.
 */
//--------------------------------------------------------------------------------------------------
void resTree_Init
(
    void
)
//--------------------------------------------------------------------------------------------------
{
    // Create the Namespace Pool (note: Namespaces are just instances of Entry_t).
    EntryPool = le_mem_InitStaticPool(EntryPool, DEFAULT_RESOURCE_TREE_ENTRY_POOL_SIZE,
                    sizeof(Entry_t));
    le_mem_SetDestructor(EntryPool, EntryDestructor);

    // Create the Root Namespace.
    RootPtr = AddChild(NULL, "", NULL);
}


//--------------------------------------------------------------------------------------------------
/**
 * Check whether a given resource tree Entry is a Resource.
 *
 * @return true if it is a resource. false if not.
 */
//--------------------------------------------------------------------------------------------------
bool resTree_IsResource
(
    resTree_EntryRef_t entryRef
)
//--------------------------------------------------------------------------------------------------
{
    if (entryRef->type == ADMIN_ENTRY_TYPE_NAMESPACE)
    {
        return false;
    }
    else
    {
        return (entryRef->u.resourcePtr != NULL);
    }
}


//--------------------------------------------------------------------------------------------------
/**
 * Get a reference to the root namespace.
 *
 * @return Reference to the object.
 */
//--------------------------------------------------------------------------------------------------
resTree_EntryRef_t resTree_GetRoot
(
    void
)
//--------------------------------------------------------------------------------------------------
{
    return RootPtr;
}

//--------------------------------------------------------------------------------------------------
/**
 * Find a child entry with a given name, optionally including already deleted nodes if they have not
 * been flushed.
 *
 * @return Reference to the object or NULL if not found.
 */
//--------------------------------------------------------------------------------------------------
resTree_EntryRef_t resTree_FindChildEx
(
    resTree_EntryRef_t   nsRef,         ///< Namespace entry to search.
    const char          *name,          ///< Name of the child entry.
    bool                 withZombies    ///< If the child has been deleted but is still around,
                                        ///< return it.
)
{
    le_dls_Link_t* linkPtr = le_dls_Peek(&nsRef->childList);

    while (linkPtr != NULL)
    {
        Entry_t* childPtr = CONTAINER_OF(linkPtr, Entry_t, link);

        if (withZombies || !resTree_IsDeleted(childPtr))
        {
            if (strncmp(name, childPtr->name, sizeof(childPtr->name)) == 0)
            {
                return childPtr;
            }
        }

        linkPtr = le_dls_PeekNext(&nsRef->childList, linkPtr);
    }

    return NULL;
}

//--------------------------------------------------------------------------------------------------
/**
 * Find a child entry with a given name.
 *
 * @return Reference to the object or NULL if not found.
 */
//--------------------------------------------------------------------------------------------------
resTree_EntryRef_t resTree_FindChild
(
    resTree_EntryRef_t nsRef, ///< Namespace entry to search.
    const char* name    ///< Name of the child entry.
)
//--------------------------------------------------------------------------------------------------
{
    return resTree_FindChildEx(nsRef, name, false);
}


//--------------------------------------------------------------------------------------------------
/**
 * Go to the entry at a given resource path.
 *
 * Optionally will create a missing entry if doCreate is true.  If doCreate is false, won't
 * create any entries at all and will just return NULL if the entry doesn't exist.
 *
 * @return Reference to the object, or
 *         NULL if path malformed or if doCreate == false and entry doesn't exist.
 */
//--------------------------------------------------------------------------------------------------
static resTree_EntryRef_t GoToEntry
(
    resTree_EntryRef_t baseNamespace, ///< Reference to an entry the path is relative to.
    const char* path,   ///< Path.
    bool doCreate       ///< true = create if missing, false = return NULL if missing.
)
//--------------------------------------------------------------------------------------------------
{
    // Validate the path.
    const char* illegalCharPtr = strpbrk(path, ".[]");
    if (illegalCharPtr != NULL)
    {
        LE_ERROR("Illegal character '%c' in path '%s'.", *illegalCharPtr, path);
        return NULL;
    }

    resTree_EntryRef_t currentEntry = baseNamespace;

    size_t i = 0;   // Index into path.
    bool created = false; // true = a new entry object was created.

    while (path[i] != '\0')
    {
        char entryName[HUB_MAX_ENTRY_NAME_BYTES];

        // If we're at a slash, skip it.
        if (path[i] == '/')
        {
            i++;
        }

        // Look for a slash or the end of the string as the terminator of the next entry name.
        const char* terminatorPtr = strchrnul(path + i, '/');

        // Compute the length of the entry name in this path element.
        size_t nameLen = terminatorPtr - (path + i);

        // Sanity check the length.
        if (nameLen == 0)
        {
            LE_ERROR("Resource path element missing in path '%s'.", path);
            return NULL;
        }
        if (nameLen >= sizeof(entryName))
        {
            LE_ERROR("Resource path element too long in path '%s'.", path);
            return NULL;
        }

        // Copy the name out and null terminate it.
        (void)strncpy(entryName, path + i, nameLen);
        entryName[nameLen] = '\0';

        // Look up the entry name in the list of children of the current entry.
        // If found, this becomes the new current entry.
        Entry_t* childPtr = resTree_FindChildEx(currentEntry, entryName, true);

        if (childPtr == NULL || resTree_IsDeleted(childPtr))
        {
            // If we're supposed to create a missing entry, create one now.
            // Otherwise, return NULL.
            if (doCreate)
            {
<<<<<<< HEAD
                childPtr = AddChild(currentEntry, entryName);

                // AddChild() increments the ref count on the parent entry.
                // If we created the parent entry, then its ref count is now too high by one.
                if (created)
                {
                    le_mem_Release(currentEntry);
                }

                created = true;
=======
                childPtr = AddChild(currentEntry, entryName, childPtr);
>>>>>>> e4dcdb72
            }
            else
            {
                return NULL;
            }
        }

        // The child is now the base for the rest of the path.
        currentEntry = childPtr;

        // Advance the index past the name.
        i += nameLen;
    }

    return currentEntry;
}


//--------------------------------------------------------------------------------------------------
/**
 * Delete a Placeholder resource.
 *
 * @note This should only be done if there are no administrative settings left on the placeholder.
 */
//--------------------------------------------------------------------------------------------------
static void DeletePlaceholder
(
    Entry_t* entryPtr
)
//--------------------------------------------------------------------------------------------------
{
    // Delete the Placeholder resource object.
    res_Delete(entryPtr->resourcePtr, ADMIN_ENTRY_TYPE_PLACEHOLDER);

    // Convert the resource tree entry into a namespace, detaching the Placeholder resource from it.
    entryPtr->resourcePtr = NULL;
    entryPtr->type = ADMIN_ENTRY_TYPE_NAMESPACE;

    resTree_DeleteNamespace(entryPtr);
}


//--------------------------------------------------------------------------------------------------
/**
 * Replace the resource attached to an entry with another resource.
 * The original resource is deleted.
 */
//--------------------------------------------------------------------------------------------------
static void ReplaceResource
(
    resTree_EntryRef_t entryRef,    ///< Replace the resource attached to this entry
    res_Resource_t* replacementPtr, ///< With this resource
    admin_EntryType_t replacementType ///< The type of the replacement resource.
)
//--------------------------------------------------------------------------------------------------
{
    // If we're replacing an existing Resource with another type, move Resource settings over.
    if (entryRef->type != ADMIN_ENTRY_TYPE_NAMESPACE)
    {
        if (entryRef->u.resourcePtr != NULL)
        {
            // Note that this may result in lost settings. For example, Placeholders don't have
            // filter settings, but Observations do, so moving settings from an Observation to a
            // Placeholder will lose the Observation's filter settings.
            res_MoveAdminSettings(entryRef->u.resourcePtr, replacementPtr, replacementType);

            // Delete the original resource.
            le_mem_Release(entryRef->u.resourcePtr);
        }
    }

    entryRef->u.resourcePtr = replacementPtr;
    entryRef->type = replacementType;
}

//--------------------------------------------------------------------------------------------------
/**
 * Notify handlers that a Resource has been added or removed from the tree
 */
//--------------------------------------------------------------------------------------------------
static void CallResourceTreeChangeHandlers
(
    resTree_EntryRef_t entryRef,
    admin_EntryType_t entryType,
    admin_ResourceOperationType_t resourceOperationType
)
//--------------------------------------------------------------------------------------------------
{
    char absolutePath[HUB_MAX_RESOURCE_PATH_BYTES];
    resTree_GetPath(absolutePath, HUB_MAX_RESOURCE_PATH_BYTES, RootPtr, entryRef);
    admin_CallResourceTreeChangeHandlers(absolutePath, entryType, resourceOperationType);
}


//--------------------------------------------------------------------------------------------------
/**
 * Find an entry at a given resource path.
 *
 * @return Reference to the object, or NULL if not found.
 */
//--------------------------------------------------------------------------------------------------
resTree_EntryRef_t resTree_FindEntry
(
    resTree_EntryRef_t baseNamespace, ///< Reference to an entry the path is relative to.
    const char* path    ///< Path.
)
//--------------------------------------------------------------------------------------------------
{
    return GoToEntry(baseNamespace, path, /* doCreate = */ false);
}


//--------------------------------------------------------------------------------------------------
/**
 * Find an entry in the resource tree that resides at a given absolute path.
 *
 * @return a pointer to the entry or NULL if not found (including if the path is malformed).
 */
//--------------------------------------------------------------------------------------------------
resTree_EntryRef_t resTree_FindEntryAtAbsolutePath
(
    const char* path
)
//--------------------------------------------------------------------------------------------------
{
    // Path must be absolute.
    if (path[0] != '/')
    {
        LE_ERROR("Path not absolute.");
        return NULL;
    }
    path++; // Skip the leading '/'.

    return resTree_FindEntry(resTree_GetRoot(), path);
}


//--------------------------------------------------------------------------------------------------
/**
 * Get the name of an entry.
 *
 * @return Ptr to the name. Only valid while the entry exists.
 */
//--------------------------------------------------------------------------------------------------
const char* resTree_GetEntryName
(
    resTree_EntryRef_t entryRef
)
//--------------------------------------------------------------------------------------------------
{
    return entryRef->name;
}


//--------------------------------------------------------------------------------------------------
/**
 * Get the type of an entry.
 *
 * @return The entry type.
 */
//--------------------------------------------------------------------------------------------------
admin_EntryType_t resTree_GetEntryType
(
    resTree_EntryRef_t entryRef
)
//--------------------------------------------------------------------------------------------------
{
    return entryRef->type;
}


//--------------------------------------------------------------------------------------------------
/**
 * Get the Units of a resource.
 *
 * @return Pointer to the units string.  Valid as long as the resource exists.
 */
//--------------------------------------------------------------------------------------------------
const char* resTree_GetUnits
(
    resTree_EntryRef_t resRef
)
//--------------------------------------------------------------------------------------------------
{
    LE_ASSERT(resTree_IsResource(resRef));

    return res_GetUnits(resRef->u.resourcePtr);
}


//--------------------------------------------------------------------------------------------------
/**
 * Find out what data type a given resource currently has.
 *
 * Note that the data type of Inputs and Outputs are set by the app that creates those resources.
 * All other resources will change data types as values are pushed to them.
 *
 * @return the data type.
 */
//--------------------------------------------------------------------------------------------------
io_DataType_t resTree_GetDataType
(
    resTree_EntryRef_t resRef
)
//--------------------------------------------------------------------------------------------------
{
    LE_ASSERT(resTree_IsResource(resRef));

    return res_GetDataType(resRef->u.resourcePtr);
}


//--------------------------------------------------------------------------------------------------
/**
 * Gets a reference to an entry at a given path in the resource tree.
 * Creates a Namespace if nothing exists at that path.
 * Also creates parent, grandparent, etc. Namespaces, as needed.
 *
 * @return Reference to the object, or NULL if the path is malformed.
 */
//--------------------------------------------------------------------------------------------------
resTree_EntryRef_t resTree_GetEntry
(
    resTree_EntryRef_t baseNamespace, ///< Reference to an entry the path is relative to.
    const char* path    ///< Path.
)
//--------------------------------------------------------------------------------------------------
{
    return GoToEntry(baseNamespace, path, /* doCreate = */ true);
}


//--------------------------------------------------------------------------------------------------
/**
 * Get a reference to a resource at a given path.
 * Creates a Placeholder resource if nothing exists at that path.
 * Also creates parent, grandparent, etc. Namespaces, as needed.
 *
 * If there's already a Namespace at the given path, it will be deleted and replaced by a
 * Placeholder.
 *
 * @return Reference to the object, or NULL if the path is malformed.
 */
//--------------------------------------------------------------------------------------------------
resTree_EntryRef_t resTree_GetResource
(
    resTree_EntryRef_t baseNamespace, ///< Reference to an entry the path is relative to.
    const char* path    ///< Path.
)
//--------------------------------------------------------------------------------------------------
{
    resTree_EntryRef_t entryRef = GoToEntry(baseNamespace, path, /* doCreate = */ true);

    if (entryRef == NULL)
    {
        return NULL;
    }

    // If a Namespace currently resides at that spot in the tree, replace it with a Placeholder.
    if (entryRef->type == ADMIN_ENTRY_TYPE_NAMESPACE)
    {
        res_Resource_t* placeholderPtr = res_CreatePlaceholder(entryRef);

        ReplaceResource(entryRef, placeholderPtr, ADMIN_ENTRY_TYPE_PLACEHOLDER);
    }

    return entryRef;
}


//--------------------------------------------------------------------------------------------------
/**
 * Get a reference to an Input resource at a given path.
 * Creates a new Input resource if nothing exists at that path.
 * Also creates parent, grandparent, etc. Namespaces, as needed.
 *
 * If there's already a Namespace or Placeholder at the given path, it will be deleted and
 * replaced by an Input.
 *
 * @return Reference to the object, or NULL if the path is malformed or an Input, Output, or
 *         Observation already exists at that location.
 */
//--------------------------------------------------------------------------------------------------
resTree_EntryRef_t resTree_GetInput
(
    resTree_EntryRef_t baseNamespace, ///< Reference to an entry the path is relative to.
    const char* path,       ///< Path.
    io_DataType_t dataType, ///< The data type.
    const char* units       ///< Units string, e.g., "degC" (see senml); "" = unspecified.
)
//--------------------------------------------------------------------------------------------------
{
    resTree_EntryRef_t entryRef = GoToEntry(baseNamespace, path, /* doCreate = */ true);

    if (entryRef == NULL)
    {
        return NULL;
    }

    switch (entryRef->type)
    {
        // If a Namespace or Placeholder currently resides at that spot in the tree, replace it with
        // an Input.
        // NOTE: If a new entry was created for this, it will be a Namespace entry.
        case ADMIN_ENTRY_TYPE_NAMESPACE:
        case ADMIN_ENTRY_TYPE_PLACEHOLDER:
        {
            res_Resource_t* resPtr = res_CreateInput(entryRef, dataType, units);
            ReplaceResource(entryRef, resPtr, ADMIN_ENTRY_TYPE_INPUT);

            CallResourceTreeChangeHandlers(entryRef, ADMIN_ENTRY_TYPE_INPUT, ADMIN_RESOURCE_ADDED);

            return entryRef;
        }
        case ADMIN_ENTRY_TYPE_INPUT:

            LE_ERROR("Attempt to replace an Input with another Input.");
            return NULL;

        case ADMIN_ENTRY_TYPE_OUTPUT:

            LE_ERROR("Attempt to replace an Output with an Input.");
            return NULL;

        case ADMIN_ENTRY_TYPE_OBSERVATION:

            LE_ERROR("Attempt to replace an Observation with an Input.");
            return NULL;

        case ADMIN_ENTRY_TYPE_NONE:

            // This should never happen.
            break;
    }

    LE_FATAL("Unexpected entry type %d", entryRef->type);
}


//--------------------------------------------------------------------------------------------------
/**
 * Get a reference to an Output resource at a given path.
 * Creates a new Output resource if nothing exists at that path.
 * Also creates parent, grandparent, etc. Namespaces, as needed.
 *
 * If there's already a Namespace or Placeholder at the given path, it will be deleted and
 * replaced by an Output.
 *
 * @return Reference to the object, or NULL if the path is malformed or an Input, Output, or
 *         Observation already exists at that location.
 */
//--------------------------------------------------------------------------------------------------
resTree_EntryRef_t resTree_GetOutput
(
    resTree_EntryRef_t baseNamespace, ///< Reference to an entry the path is relative to.
    const char* path,       ///< Path.
    io_DataType_t dataType, ///< The data type.
    const char* units       ///< Units string, e.g., "degC" (see senml); "" = unspecified.
)
//--------------------------------------------------------------------------------------------------
{
    resTree_EntryRef_t entryRef = GoToEntry(baseNamespace, path, /* doCreate = */ true);

    if (entryRef == NULL)
    {
        return NULL;
    }

    switch (entryRef->type)
    {
        // If a Namespace or Placeholder currently resides at that spot in the tree, replace it with
        // an Output.
        // NOTE: If a new entry was created for this, it will be a Namespace entry.
        case ADMIN_ENTRY_TYPE_NAMESPACE:
        case ADMIN_ENTRY_TYPE_PLACEHOLDER:
        {
            res_Resource_t* resPtr = res_CreateOutput(entryRef, dataType, units);
            ReplaceResource(entryRef, resPtr, ADMIN_ENTRY_TYPE_OUTPUT);

            CallResourceTreeChangeHandlers(entryRef, ADMIN_ENTRY_TYPE_OUTPUT, ADMIN_RESOURCE_ADDED);

            return entryRef;
        }
        case ADMIN_ENTRY_TYPE_INPUT:

            LE_ERROR("Attempt to replace an Input with an Output.");
            return NULL;

        case ADMIN_ENTRY_TYPE_OUTPUT:

            LE_ERROR("Attempt to replace an Output with another Output.");
            return NULL;

        case ADMIN_ENTRY_TYPE_OBSERVATION:

            LE_ERROR("Attempt to replace an Observation with an Output.");
            return NULL;

        case ADMIN_ENTRY_TYPE_NONE:

            // This should never happen.
            break;
    }

    LE_FATAL("Unexpected entry type %d", entryRef->type);
}


//--------------------------------------------------------------------------------------------------
/**
 * Get a reference to an Observation resource at a given path.
 * Creates a new Observation resource if nothing exists at that path.
 * Also creates parent, grandparent, etc. Namespaces, as needed.
 *
 * If there's already a Namespace or Placeholder at the given path, it will be deleted and
 * replaced by an Observation.
 *
 * @return Reference to the object, or NULL if the path is malformed or an Input or Output already
 *         exists at that location.
 */
//--------------------------------------------------------------------------------------------------
resTree_EntryRef_t resTree_GetObservation
(
    resTree_EntryRef_t baseNamespace, ///< Reference to an entry the path is relative to.
    const char* path    ///< Path.
)
//--------------------------------------------------------------------------------------------------
{
    resTree_EntryRef_t entryRef = GoToEntry(baseNamespace, path, /* doCreate = */ true);

    if (entryRef == NULL)
    {
        return NULL;
    }

    // If a Namespace or Placeholder currently resides at that spot in the tree, replace it with
    // an Observation.
    // NOTE: If a new entry was created for this, it will be a Namespace entry.
    switch (entryRef->type)
    {
        case ADMIN_ENTRY_TYPE_NAMESPACE:
        case ADMIN_ENTRY_TYPE_PLACEHOLDER:
        {
            res_Resource_t* obsPtr = res_CreateObservation(entryRef);
            ReplaceResource(entryRef, obsPtr, ADMIN_ENTRY_TYPE_OBSERVATION);
            res_RestoreBackup(obsPtr);

            CallResourceTreeChangeHandlers(entryRef,
                                           ADMIN_ENTRY_TYPE_OBSERVATION,
                                           ADMIN_RESOURCE_ADDED);

            return entryRef;
        }
        case ADMIN_ENTRY_TYPE_INPUT:

            LE_ERROR("Attempt to replace an Input with an Observation.");
            return NULL;

        case ADMIN_ENTRY_TYPE_OUTPUT:

            LE_ERROR("Attempt to replace an Output with an Observation.");
            return NULL;

        case ADMIN_ENTRY_TYPE_OBSERVATION:

            // Nothing needs to be done here.
            return entryRef;

        case ADMIN_ENTRY_TYPE_NONE:

            // This should never happen.
            break;
    }

    LE_FATAL("Unexpected entry type %d", entryRef->type);
}


//--------------------------------------------------------------------------------------------------
/**
 * Get the path of a given resource tree entry relative to a given namespace.
 *
 * @return
 *  - Number of bytes written to the string buffer (excluding null terminator) if successful.
 *  - LE_OVERFLOW if the string doesn't have space for the path.
 *  - LE_NOT_FOUND if the resource is not in the given namespace.
 */
//--------------------------------------------------------------------------------------------------
ssize_t resTree_GetPath
(
    char* stringBuffPtr,  ///< Ptr to where the path should be written.
    size_t stringBuffSize,  ///< Size of the string buffer, in bytes.
    resTree_EntryRef_t baseNamespace,
    resTree_EntryRef_t entryRef
)
//--------------------------------------------------------------------------------------------------
{
    size_t bytesWritten = 0;

    // Corner case: If the entry is the same as the base namespace,
    // just null terminate, if there's space for that.
    if (entryRef == baseNamespace)
    {
        LE_ASSERT(stringBuffSize > 0);
        stringBuffPtr[0] = '\0';
        return LE_OK;
    }

    // If the parent is the base namespace, just print the name of the current entry.
    if (entryRef->parentPtr == baseNamespace)
    {
        size_t len;

        // If the base namespace is the Root namespace, then prefix with a leading '/'.
        if (baseNamespace == RootPtr)
        {
            if (LE_OK != le_utf8_Copy(stringBuffPtr, "/", stringBuffSize, NULL))
            {
                return LE_OVERFLOW;
            }
            stringBuffPtr++;
            stringBuffSize--;
            bytesWritten = 1;
        }
        if (LE_OK != le_utf8_Copy(stringBuffPtr, entryRef->name, stringBuffSize, &len))
        {
            return LE_OVERFLOW;
        }
        bytesWritten += len;

        return bytesWritten;
    }

    // If we've reached the Root namespace, then the entry is not in the base namespace.
    if (entryRef == RootPtr)
    {
        return LE_NOT_FOUND;
    }

    // Otherwise, recursively traverse up the tree to the child of the base namespace and
    // print entry names and '/' separators as we unwind back to the current entry.
    size_t len;
    ssize_t result = resTree_GetPath(stringBuffPtr,
                                     stringBuffSize,
                                     baseNamespace,
                                     entryRef->parentPtr);

    if (result < 0) // All the le_result_t codes (other than LE_OK) are negative.
    {
        return result;
    }
    len = result;

    bytesWritten += len;
    stringBuffPtr += len;
    stringBuffSize -= len;

    if (LE_OK != le_utf8_Copy(stringBuffPtr, "/", stringBuffSize, &len))
    {
        return LE_OVERFLOW;
    }

    bytesWritten += len;
    stringBuffPtr += len;
    stringBuffSize -= len;

    if (LE_OK != le_utf8_Copy(stringBuffPtr, entryRef->name, stringBuffSize, &len))
    {
        return LE_OVERFLOW;
    }

    bytesWritten += len;

    return bytesWritten;
}

//--------------------------------------------------------------------------------------------------
/**
 * Get the first child of a given entry, optionally including already deleted nodes if they have not
 * been flushed.
 *
 * @return Reference to the first child entry, or NULL if the entry has no children.
 */
//--------------------------------------------------------------------------------------------------
resTree_EntryRef_t resTree_GetFirstChildEx
(
    resTree_EntryRef_t  entryRef,   ///< Node to get the child of.
    bool                withZombies ///< If the child has been deleted but is still around, return
                                    ///< it.
)
{
    le_dls_Link_t       *linkPtr = le_dls_Peek(&entryRef->childList);
    resTree_EntryRef_t   childPtr;

    if (linkPtr != NULL)
    {
        childPtr = CONTAINER_OF(linkPtr, Entry_t, link);
        if (withZombies || !resTree_IsDeleted(childPtr))
        {
            return childPtr;
        }
    }

    return NULL;
}

//--------------------------------------------------------------------------------------------------
/**
 * Get the first child of a given entry.
 *
 * @return Reference to the first child entry, or NULL if the entry has no children.
 */
//--------------------------------------------------------------------------------------------------
resTree_EntryRef_t resTree_GetFirstChild
(
    resTree_EntryRef_t entryRef
)
//--------------------------------------------------------------------------------------------------
{
    return resTree_GetFirstChildEx(entryRef, false);
}

//--------------------------------------------------------------------------------------------------
/**
 * Get the next sibling (child of the same parent) of a given entry, optionally including already
 * deleted nodes if they have not been flushed.
 *
 * @return Reference to the next entry in the parent's child list, or
 *         NULL if already at the last child.
 */
//--------------------------------------------------------------------------------------------------
resTree_EntryRef_t resTree_GetNextSiblingEx
(
    resTree_EntryRef_t  entryRef,   ///< Node to get the sibling of.
    bool                withZombies ///< If the sibling has been deleted but is still around, return
                                    ///< it.
)
{
    if (entryRef->parentPtr == NULL)
    {
        // Someone called this function for the Root entry.
        return NULL;
    }

    le_dls_Link_t       *linkPtr = le_dls_PeekNext(&entryRef->parentPtr->childList, &entryRef->link);
    resTree_EntryRef_t   childPtr;

    if (linkPtr != NULL)
    {
        childPtr = CONTAINER_OF(linkPtr, Entry_t, link);
        if (withZombies || !resTree_IsDeleted(childPtr))
        {
            return childPtr;
        }
    }

    return NULL;
}

//--------------------------------------------------------------------------------------------------
/**
 * Get the next sibling (child of the same parent) of a given entry.
 *
 * @return Reference to the next entry in the parent's child list, or
 *         NULL if already at the last child.
 */
//--------------------------------------------------------------------------------------------------
resTree_EntryRef_t resTree_GetNextSibling
(
    resTree_EntryRef_t entryRef
)
//--------------------------------------------------------------------------------------------------
{
    return resTree_GetNextSiblingEx(entryRef, false);
}


//--------------------------------------------------------------------------------------------------
/**
 * Push a data sample to a resource.
 *
 * @note Takes ownership of the data sample reference.
 */
//--------------------------------------------------------------------------------------------------
void resTree_Push
(
    resTree_EntryRef_t entryRef,    ///< The entry to push to.
    io_DataType_t dataType,         ///< The data type.
    dataSample_Ref_t dataSample     ///< The data sample (timestamp + value).
)
//--------------------------------------------------------------------------------------------------
{
    switch (entryRef->type)
    {
        case ADMIN_ENTRY_TYPE_INPUT:
        case ADMIN_ENTRY_TYPE_OUTPUT:
        case ADMIN_ENTRY_TYPE_OBSERVATION:
        case ADMIN_ENTRY_TYPE_PLACEHOLDER:

            res_Push(entryRef->u.resourcePtr, dataType, NULL, dataSample);
            break;

        case ADMIN_ENTRY_TYPE_NAMESPACE:

            // Throw away the data sample.
            le_mem_Release(dataSample);
            break;

        case ADMIN_ENTRY_TYPE_NONE:
            LE_FATAL("Unexpected entry type.");
    }
}


//--------------------------------------------------------------------------------------------------
/**
 * Add a Push Handler to a resource.
 *
 * @return Reference to the handler added.
 *
 * @note Can be removed by calling handler_Remove().
 */
//--------------------------------------------------------------------------------------------------
hub_HandlerRef_t resTree_AddPushHandler
(
    resTree_EntryRef_t resRef, ///< Reference to the Output resource.
    io_DataType_t dataType,
    void* callbackPtr,
    void* contextPtr
)
//--------------------------------------------------------------------------------------------------
{
    return res_AddPushHandler(resRef->u.resourcePtr,
                              dataType,
                              callbackPtr,
                              contextPtr);
}


//--------------------------------------------------------------------------------------------------
/**
 * Remove a Push Handler from a resource.
 */
//--------------------------------------------------------------------------------------------------
void resTree_RemovePushHandler
(
    hub_HandlerRef_t handlerRef
)
//--------------------------------------------------------------------------------------------------
{
    res_Resource_t* resourcePtr = res_RemovePushHandler(handlerRef);

    if (resourcePtr != NULL)
    {
        Entry_t* entryPtr = res_GetResTreeEntry(resourcePtr);

        // If the resource is a placeholder and now has no Admin settings, it should be deleted.
        if (   (entryPtr->type == ADMIN_ENTRY_TYPE_PLACEHOLDER)
            && !res_HasAdminSettings(resourcePtr) )
        {
            DeletePlaceholder(entryPtr);
        }
    }
}


//--------------------------------------------------------------------------------------------------
/**
 * Get the current value of a resource.
 *
 * @return Reference to the Data Sample object or NULL if the resource doesn't have a current value.
 */
//--------------------------------------------------------------------------------------------------
dataSample_Ref_t resTree_GetCurrentValue
(
    resTree_EntryRef_t resRef
)
//--------------------------------------------------------------------------------------------------
{
    if (!resTree_IsResource(resRef))
    {
        return NULL;
    }

    return res_GetCurrentValue(resRef->u.resourcePtr);
}


//--------------------------------------------------------------------------------------------------
/**
 * Creates a data flow route from one resource to another by setting the data source for the
 * destination resource.  If the destination resource already has a source resource, it will be
 * replaced. Does nothing if the route already exists.
 *
 * @return
 *  - LE_OK if route already existed or new route was successfully created.
 *  - LE_DUPLICATE if the addition of this route would result in a loop.
 */
//--------------------------------------------------------------------------------------------------
le_result_t resTree_SetSource
(
    resTree_EntryRef_t destEntry,
    resTree_EntryRef_t srcEntry     ///< Source entry ref, or NULL to clear the source.
)
//--------------------------------------------------------------------------------------------------
{
    LE_ASSERT(destEntry->type != ADMIN_ENTRY_TYPE_NAMESPACE);
    LE_ASSERT(destEntry->type != ADMIN_ENTRY_TYPE_NONE);

<<<<<<< HEAD
    // If we are removing the source,
    if (srcEntry == NULL)
    {
        resTree_EntryRef_t oldSrcEntry = res_GetSource(destEntry->resourcePtr);

        // Note: removal always succeeds.
        (void)res_SetSource(destEntry->resourcePtr, NULL);

        // If there was a source that is a placeholder that now has no
        // administrative settings left, delete it.
        if (   (oldSrcEntry != NULL)
            && (oldSrcEntry->type == ADMIN_ENTRY_TYPE_PLACEHOLDER)
            && !res_HasAdminSettings(oldSrcEntry->resourcePtr)  )
        {
            DeletePlaceholder(oldSrcEntry);
        }

        // If the destination is a placeholder that now has no
        // administrative settings left, delete it.
        if (   (destEntry->type == ADMIN_ENTRY_TYPE_PLACEHOLDER)
            && !res_HasAdminSettings(destEntry->resourcePtr)  )
        {
            DeletePlaceholder(destEntry);
        }

        return LE_OK;
    }
    else
    {
        return res_SetSource(destEntry->resourcePtr, srcEntry->resourcePtr);
    }
=======
    return res_SetSource(destEntry->u.resourcePtr,
        (srcEntry != NULL ? srcEntry->u.resourcePtr : NULL));
>>>>>>> e4dcdb72
}


//--------------------------------------------------------------------------------------------------
/**
 * Fetches the data flow source resource entry from which a given resource expects to receive data
 * samples.
 *
 * @return Reference to the source entry or NULL if none configured.
 */
//--------------------------------------------------------------------------------------------------
resTree_EntryRef_t resTree_GetSource
(
    resTree_EntryRef_t destEntry
)
//--------------------------------------------------------------------------------------------------
{
    if (resTree_IsResource(destEntry))
    {
        return res_GetSource(destEntry->u.resourcePtr);
    }

    return NULL;
}


//--------------------------------------------------------------------------------------------------
/**
 * Delete an Input or Output resource.
 *
 * Converts the resource into a Placeholder if it still has configuration settings.
 */
//--------------------------------------------------------------------------------------------------
void resTree_DeleteIO
(
    resTree_EntryRef_t entryRef
)
//--------------------------------------------------------------------------------------------------
{
    res_Resource_t* ioPtr = entryRef->u.resourcePtr;

    // Call handlers before we release the Resource memory, or re-assign it to
    // become a placeholder. Replacing with a placeholder is still considered a "remove"
    // operation; the placeholder merely preserves any admin settings until the Resource
    // is re-created.
    CallResourceTreeChangeHandlers(entryRef, entryRef->type, ADMIN_RESOURCE_REMOVED);

    if (res_HasAdminSettings(ioPtr))
    {
        // There are still administrative settings present on this resource, so replace it
        // with a Placeholder.
        res_Resource_t* placeholderPtr = res_CreatePlaceholder(entryRef);
        ReplaceResource(entryRef, placeholderPtr, ADMIN_ENTRY_TYPE_PLACEHOLDER);
    }
    else
    {
        // Delete the IO resource.
        res_Delete(ioPtr, entryRef->type);

        // Detach the IO resource from the resource tree entry (converting it into a namespace).
        entryRef->u.flags = 0;
        entryRef->type = ADMIN_ENTRY_TYPE_NAMESPACE;

<<<<<<< HEAD
        resTree_DeleteNamespace(entryRef);
=======
        // Release the IO resource.
        le_mem_Release(ioPtr);

        // Record the deletion.
        snapshot_RecordNodeDeletion(entryRef);

        // Release the resource tree entry.
        le_mem_Release(entryRef);
>>>>>>> e4dcdb72
    }
}


//--------------------------------------------------------------------------------------------------
/**
 * Delete an Observation.
 */
//--------------------------------------------------------------------------------------------------
void resTree_DeleteObservation
(
    resTree_EntryRef_t obsEntry
)
//--------------------------------------------------------------------------------------------------
{
    CallResourceTreeChangeHandlers(obsEntry, ADMIN_ENTRY_TYPE_OBSERVATION, ADMIN_RESOURCE_REMOVED);

    // Delete the Observation resource object.
<<<<<<< HEAD
    res_Delete(obsEntry->resourcePtr, ADMIN_ENTRY_TYPE_OBSERVATION);
=======
    res_DeleteObservation(obsEntry->u.resourcePtr);
>>>>>>> e4dcdb72

    // Convert the resource tree entry into a namespace, detaching the Observation resource from it.
    obsEntry->u.flags = 0;
    obsEntry->type = ADMIN_ENTRY_TYPE_NAMESPACE;

<<<<<<< HEAD
    resTree_DeleteNamespace(obsEntry);
}


//--------------------------------------------------------------------------------------------------
/**
 * Delete a Namespace resource.
 */
//--------------------------------------------------------------------------------------------------
void resTree_DeleteNamespace
(
    resTree_EntryRef_t entryRef
)
//--------------------------------------------------------------------------------------------------
{
    // Release the namespace (resource tree entry).
    // This will cause it to be removed from the resource tree if it doesn't have any
    // children.  If it does have children, however, then each child holds a reference
    // count on its parent, so the parent will remain until all the children are deleted.
    le_mem_Release(entryRef);
=======
    // Record the deletion.
    snapshot_RecordNodeDeletion(obsEntry);

    // Release the namespace (resource tree entry).
    le_mem_Release(obsEntry);
>>>>>>> e4dcdb72
}


//--------------------------------------------------------------------------------------------------
/**
 * Set the minimum period between data samples accepted by a given Observation.
 *
 * This is used to throttle the rate of data passing into and through an Observation.
 */
//--------------------------------------------------------------------------------------------------
void resTree_SetMinPeriod
(
    resTree_EntryRef_t obsEntry,
    double minPeriod
)
//--------------------------------------------------------------------------------------------------
{
    res_SetMinPeriod(obsEntry->u.resourcePtr, minPeriod);
}


//--------------------------------------------------------------------------------------------------
/**
 * Get the minimum period between data samples accepted by a given Observation.
 *
 * @return The value, or 0 if not set.
 */
//--------------------------------------------------------------------------------------------------
double resTree_GetMinPeriod
(
    resTree_EntryRef_t obsEntry
)
//--------------------------------------------------------------------------------------------------
{
    return res_GetMinPeriod(obsEntry->u.resourcePtr);
}


//--------------------------------------------------------------------------------------------------
/**
 * Set the highest value in a range that will be accepted by a given Observation.
 *
 * Ignored for all non-numeric types except Boolean for which non-zero = true and zero = false.
 */
//--------------------------------------------------------------------------------------------------
void resTree_SetHighLimit
(
    resTree_EntryRef_t obsEntry,
    double highLimit
)
//--------------------------------------------------------------------------------------------------
{
    res_SetHighLimit(obsEntry->u.resourcePtr, highLimit);
}


//--------------------------------------------------------------------------------------------------
/**
 * Get the highest value in a range that will be accepted by a given Observation.
 *
 * @return The value, or NAN (not a number) if not set.
 */
//--------------------------------------------------------------------------------------------------
double resTree_GetHighLimit
(
    resTree_EntryRef_t obsEntry
)
//--------------------------------------------------------------------------------------------------
{
    return res_GetHighLimit(obsEntry->u.resourcePtr);
}


//--------------------------------------------------------------------------------------------------
/**
 * Set the lowest value in a range that will be accepted by a given Observation.
 *
 * Ignored for all non-numeric types except Boolean for which non-zero = true and zero = false.
 */
//--------------------------------------------------------------------------------------------------
void resTree_SetLowLimit
(
    resTree_EntryRef_t obsEntry,
    double lowLimit
)
//--------------------------------------------------------------------------------------------------
{
    res_SetLowLimit(obsEntry->u.resourcePtr, lowLimit);
}


//--------------------------------------------------------------------------------------------------
/**
 * Get the lowest value in a range that will be accepted by a given Observation.
 *
 * @return The value, or NAN (not a number) if not set.
 */
//--------------------------------------------------------------------------------------------------
double resTree_GetLowLimit
(
    resTree_EntryRef_t obsEntry
)
//--------------------------------------------------------------------------------------------------
{
    return res_GetLowLimit(obsEntry->u.resourcePtr);
}


//--------------------------------------------------------------------------------------------------
/**
 * Set the magnitude that a new value must vary from the current value to be accepted by
 * a given Observation.
 *
 * Ignored for trigger types.
 *
 * For all other types, any non-zero value means accept any change, but drop if the same as current.
 */
//--------------------------------------------------------------------------------------------------
void resTree_SetChangeBy
(
    resTree_EntryRef_t obsEntry,
    double change
)
//--------------------------------------------------------------------------------------------------
{
    res_SetChangeBy(obsEntry->u.resourcePtr, change);
}


//--------------------------------------------------------------------------------------------------
/**
 * Get the magnitude that a new value must vary from the current value to be accepted by
 * a given Observation.
 *
 * @return The value, or 0 if not set.
 */
//--------------------------------------------------------------------------------------------------
double resTree_GetChangeBy
(
    resTree_EntryRef_t obsEntry
)
//--------------------------------------------------------------------------------------------------
{
    return res_GetChangeBy(obsEntry->u.resourcePtr);
}


//--------------------------------------------------------------------------------------------------
/**
 * Perform a transform on buffered data. Value of the observation will be the output of the
 * transform
 *
 * Ignored for all non-numeric types except Boolean for which non-zero = true and zero = false.
 */
//--------------------------------------------------------------------------------------------------
void resTree_SetTransform
(
    resTree_EntryRef_t obsEntry,
    admin_TransformType_t transformType,
    const double* paramsPtr,
    size_t paramsSize
)
//--------------------------------------------------------------------------------------------------
{
    res_SetTransform(obsEntry->u.resourcePtr, transformType, paramsPtr, paramsSize);
}


//--------------------------------------------------------------------------------------------------
/**
 * Get the type of transform currently applied to an Observation.
 *
 * @return The TransformType
 */
//--------------------------------------------------------------------------------------------------
admin_TransformType_t resTree_GetTransform
(
    resTree_EntryRef_t obsEntry
)
//--------------------------------------------------------------------------------------------------
{
    return res_GetTransform(obsEntry->u.resourcePtr);
}


//--------------------------------------------------------------------------------------------------
/**
 * Set the maximum number of data samples to buffer in a given Observation.  Buffers are FIFO
 * circular buffers. When full, the buffer drops the oldest value to make room for a new addition.
 */
//--------------------------------------------------------------------------------------------------
void resTree_SetBufferMaxCount
(
    resTree_EntryRef_t obsEntry,
    uint32_t count
)
//--------------------------------------------------------------------------------------------------
{
    res_SetBufferMaxCount(obsEntry->u.resourcePtr, count);
}


//--------------------------------------------------------------------------------------------------
/**
 * Get the buffer size setting for a given Observation.
 *
 * @return The buffer size (in number of samples) or 0 if not set.
 */
//--------------------------------------------------------------------------------------------------
uint32_t resTree_GetBufferMaxCount
(
    resTree_EntryRef_t obsEntry
)
//--------------------------------------------------------------------------------------------------
{
    return res_GetBufferMaxCount(obsEntry->u.resourcePtr);
}


//--------------------------------------------------------------------------------------------------
/**
 * Set the minimum time between backups of an Observation's buffer to non-volatile storage.
 * If the buffer's size is non-zero and the backup period is non-zero, then the buffer will be
 * backed-up to non-volatile storage when it changes, but never more often than this period setting
 * specifies.
 */
//--------------------------------------------------------------------------------------------------
void resTree_SetBufferBackupPeriod
(
    resTree_EntryRef_t obsEntry,
    uint32_t seconds
)
//--------------------------------------------------------------------------------------------------
{
    res_SetBufferBackupPeriod(obsEntry->u.resourcePtr, seconds);
}


//--------------------------------------------------------------------------------------------------
/**
 * Get the minimum time between backups of an Observation's buffer to non-volatile storage.
 * See admin_SetBufferBackupPeriod() for more information.
 *
 * @return The buffer backup period (in seconds) or 0 if backups are disabled or the Observation
 *         does not exist.
 */
//--------------------------------------------------------------------------------------------------
uint32_t resTree_GetBufferBackupPeriod
(
    resTree_EntryRef_t obsEntry
)
//--------------------------------------------------------------------------------------------------
{
    return res_GetBufferBackupPeriod(obsEntry->u.resourcePtr);
}


//--------------------------------------------------------------------------------------------------
/**
 * Mark an Output resource "optional".  (By default, they are marked "mandatory".)
 */
//--------------------------------------------------------------------------------------------------
void resTree_MarkOptional
(
    resTree_EntryRef_t resEntry
)
//--------------------------------------------------------------------------------------------------
{
    res_MarkOptional(resEntry->u.resourcePtr);
}


//--------------------------------------------------------------------------------------------------
/**
 * Check if a given resource is a mandatory output.  If so, it means that this is an output resource
 * that must have a value before the related app function will begin working.
 *
 * @return true if a mandatory output, false if it's an optional output or not an output at all.
 */
//--------------------------------------------------------------------------------------------------
bool resTree_IsMandatory
(
    resTree_EntryRef_t resEntry
)
//--------------------------------------------------------------------------------------------------
{
    if (resTree_GetEntryType(resEntry) != ADMIN_ENTRY_TYPE_OUTPUT)
    {
        return false;
    }
    else
    {
        return res_IsMandatory(resEntry->u.resourcePtr);
    }
}


//--------------------------------------------------------------------------------------------------
/**
 * Set the default value of a resource.
 *
 * @note Default will be discarded by an Input or Output resource if the default's data type
 *       does not match the data type of the Input or Output.
 */
//--------------------------------------------------------------------------------------------------
void resTree_SetDefault
(
    resTree_EntryRef_t resEntry,
    io_DataType_t dataType,
    dataSample_Ref_t value
)
//--------------------------------------------------------------------------------------------------
{
    res_SetDefault(resEntry->u.resourcePtr, dataType, value);
}


//--------------------------------------------------------------------------------------------------
/**
 * Discover whether a given resource has a default value.
 *
 * @return true if there is a default value set, false if not.
 */
//--------------------------------------------------------------------------------------------------
bool resTree_HasDefault
(
    resTree_EntryRef_t resEntry
)
//--------------------------------------------------------------------------------------------------
{
    return res_HasDefault(resEntry->u.resourcePtr);
}


//--------------------------------------------------------------------------------------------------
/**
 * Get the data type of the default value that is currently set on a given resource.
 *
 * @return The data type, or IO_DATA_TYPE_TRIGGER if not set.
 */
//--------------------------------------------------------------------------------------------------
io_DataType_t resTree_GetDefaultDataType
(
    resTree_EntryRef_t resEntry
)
//--------------------------------------------------------------------------------------------------
{
    return res_GetDefaultDataType(resEntry->u.resourcePtr);
}


//--------------------------------------------------------------------------------------------------
/**
 * Get the default value of a resource.
 *
 * @return the default value, or NULL if not set.
 */
//--------------------------------------------------------------------------------------------------
dataSample_Ref_t resTree_GetDefaultValue
(
    resTree_EntryRef_t resEntry
)
//--------------------------------------------------------------------------------------------------
{
    return res_GetDefaultValue(resEntry->u.resourcePtr);
}


//--------------------------------------------------------------------------------------------------
/**
 * Remove any default value that might be set on a given resource.
 */
//--------------------------------------------------------------------------------------------------
void resTree_RemoveDefault
(
    resTree_EntryRef_t resEntry
)
//--------------------------------------------------------------------------------------------------
{
<<<<<<< HEAD
    res_RemoveDefault(resEntry->resourcePtr);

    if (   (resEntry->type == ADMIN_ENTRY_TYPE_PLACEHOLDER)
        && !res_HasAdminSettings(resEntry->resourcePtr) )
    {
        DeletePlaceholder(resEntry);
    }
=======
    return res_RemoveDefault(resEntry->u.resourcePtr);
>>>>>>> e4dcdb72
}


//--------------------------------------------------------------------------------------------------
/**
 * Set an override on a given resource.
 *
 * @note Override will be discarded by an Input or Output resource if the override's data type
 *       does not match the data type of the Input or Output.
 */
//--------------------------------------------------------------------------------------------------
void resTree_SetOverride
(
    resTree_EntryRef_t resEntry,
    io_DataType_t dataType,
    dataSample_Ref_t value
)
//--------------------------------------------------------------------------------------------------
{
    res_SetOverride(resEntry->u.resourcePtr, dataType, value);
}


//--------------------------------------------------------------------------------------------------
/**
 * Find out whether the resource currently has an override set.
 *
 * @return true if the resource has an override set, false otherwise.
 */
//--------------------------------------------------------------------------------------------------
bool resTree_HasOverride
(
    resTree_EntryRef_t resEntry
)
//--------------------------------------------------------------------------------------------------
{
    return res_HasOverride(resEntry->u.resourcePtr);
}


//--------------------------------------------------------------------------------------------------
/**
 * Get the data type of the override value that is currently set on a given resource.
 *
 * @return The data type, or IO_DATA_TYPE_TRIGGER if not set.
 */
//--------------------------------------------------------------------------------------------------
io_DataType_t resTree_GetOverrideDataType
(
    resTree_EntryRef_t resEntry
)
//--------------------------------------------------------------------------------------------------
{
    return res_GetOverrideDataType(resEntry->u.resourcePtr);
}


//--------------------------------------------------------------------------------------------------
/**
 * Get the override value of a resource.
 *
 * @return the override value, or NULL if not set.
 */
//--------------------------------------------------------------------------------------------------
dataSample_Ref_t resTree_GetOverrideValue
(
    resTree_EntryRef_t resEntry
)
//--------------------------------------------------------------------------------------------------
{
    return res_GetOverrideValue(resEntry->u.resourcePtr);
}


//--------------------------------------------------------------------------------------------------
/**
 * Remove any override that might be in effect for a given resource.
 */
//--------------------------------------------------------------------------------------------------
void resTree_RemoveOverride
(
    resTree_EntryRef_t resEntry
)
//--------------------------------------------------------------------------------------------------
{
<<<<<<< HEAD
    res_RemoveOverride(resEntry->resourcePtr);

    if (   (resEntry->type == ADMIN_ENTRY_TYPE_PLACEHOLDER)
        && !res_HasAdminSettings(resEntry->resourcePtr) )
    {
        DeletePlaceholder(resEntry);
    }
=======
    return res_RemoveOverride(resEntry->u.resourcePtr);
>>>>>>> e4dcdb72
}

//--------------------------------------------------------------------------------------------------
/**
 * Get the last modified time stamp of a resource.
 *
 * @return Time stamp value, in seconds since the Epoch, or -1 if no time stamp value exists.
 */
//--------------------------------------------------------------------------------------------------
double resTree_GetLastModified
(
    resTree_EntryRef_t resEntry ///< Resource to query.
)
{
    dataSample_Ref_t value;

    if (resEntry->type != ADMIN_ENTRY_TYPE_NAMESPACE)
    {
        value = resTree_GetCurrentValue(resEntry);
        if (value != NULL)
        {
            return dataSample_GetTimestamp(value);
        }
    }

    return -1;
}

//--------------------------------------------------------------------------------------------------
/**
 * Set the node's relevance flag.
 */
//--------------------------------------------------------------------------------------------------
void resTree_SetRelevance
(
    resTree_EntryRef_t  resEntry,   ///< Resource to query.
    bool                relevant    ///< Relevance of node to current operation.
)
{
    if (resEntry->type == ADMIN_ENTRY_TYPE_NAMESPACE)
    {
        if (relevant)
        {
            resEntry->u.flags |= RES_FLAG_RELEVANT;
        }
        else
        {
            resEntry->u.flags &= ~RES_FLAG_RELEVANT;
        }
    }
    else
    {
        res_SetRelevance(resEntry->u.resourcePtr, relevant);
    }
}

//--------------------------------------------------------------------------------------------------
/**
 * Get the node's relevance flag.
 *
 * @return Relevance of node to the current operation.
 */
//--------------------------------------------------------------------------------------------------
bool resTree_IsRelevant
(
    resTree_EntryRef_t resEntry ///< Resource to query.
)
{
    if (resEntry->type == ADMIN_ENTRY_TYPE_NAMESPACE)
    {
        return (resEntry->u.flags & RES_FLAG_RELEVANT);
    }
    else
    {
        return res_IsRelevant(resEntry->u.resourcePtr);
    }
}

//--------------------------------------------------------------------------------------------------
/**
 * Mark a node as no longer "new."  New nodes are those that were created after the last snapshot
 * scan of the tree.
 */
//--------------------------------------------------------------------------------------------------
void resTree_ClearNewness
(
    resTree_EntryRef_t resEntry ///< Resource to update.
)
{
    if (resEntry->type == ADMIN_ENTRY_TYPE_NAMESPACE)
    {
        resEntry->u.flags &= ~RES_FLAG_NEW;
    }
    else
    {
        res_ClearNewness(resEntry->u.resourcePtr);
    }
}

//--------------------------------------------------------------------------------------------------
/**
 * Get the node's "newness" flag.
 *
 * @return Whether the node was created after the last scan.
 */
//--------------------------------------------------------------------------------------------------
bool resTree_IsNew
(
    resTree_EntryRef_t resEntry ///< Resource to query.
)
{
    if (resEntry->type == ADMIN_ENTRY_TYPE_NAMESPACE)
    {
        return (resEntry->u.flags & RES_FLAG_NEW);
    }
    else
    {
        return res_IsNew(resEntry->u.resourcePtr);
    }
}

//--------------------------------------------------------------------------------------------------
/**
 * Mark a node as deleted.
 */
//--------------------------------------------------------------------------------------------------
void resTree_SetDeleted
(
    resTree_EntryRef_t resEntry ///< Resource to update.
)
{
    // The deleted flag should only be set on nodes which have already been converted to namespaces
    // as part of the deletion cleanup process.
    LE_ASSERT(resEntry->type == ADMIN_ENTRY_TYPE_NAMESPACE);
    // The deletion flag should not be set on nodes which have not been scanned yet, as there is no
    // point in keeping them around as a deletion record.
    LE_ASSERT((resEntry->u.flags & RES_FLAG_NEW) == 0);

    resEntry->u.flags |= RES_FLAG_DELETED;
}

//--------------------------------------------------------------------------------------------------
/**
 * Get the node's "deleted" flag.
 *
 * @return Whether the node was deleted after the last flush.
 */
//--------------------------------------------------------------------------------------------------
bool resTree_IsDeleted
(
    resTree_EntryRef_t resEntry ///< Resource to query.
)
{
    if (resEntry->type == ADMIN_ENTRY_TYPE_NAMESPACE)
    {
        return (resEntry->u.flags & RES_FLAG_DELETED);
    }
    else
    {
        // All deleted nodes are converted to namespaces during the deletion process, so if it is
        // not a namespace, it can't be considered deleted.
        return false;
    }
}

//--------------------------------------------------------------------------------------------------
/**
 * Notify that administrative changes are about to be performed.
 *
 * Any resource whose filter or routing (source or destination) settings are changed after a
 * call to res_StartUpdate() will stop accepting new data samples until res_EndUpdate() is called.
 * If new samples are pushed to a resource that is in this state of suspended operation, only
 * the newest one will be remembered and processed when res_EndUpdate() is called.
 */
//--------------------------------------------------------------------------------------------------
void resTree_StartUpdate
(
    void
)
//--------------------------------------------------------------------------------------------------
{
    res_StartUpdate();
}


//--------------------------------------------------------------------------------------------------
/**
 * Notify that all pending administrative changes have been applied, so normal operation may resume,
 * and it's safe to delete buffer backup files that aren't being used.
 */
//--------------------------------------------------------------------------------------------------
void resTree_EndUpdate
(
    void
)
//--------------------------------------------------------------------------------------------------
{
    res_EndUpdate();
}


//--------------------------------------------------------------------------------------------------
/**
 * For each resource in the resource tree under a given entry, call a given function.
 */
//--------------------------------------------------------------------------------------------------
static void ForEachResourceUnder
(
    Entry_t* entryPtr,
    void (*func)(res_Resource_t* resPtr, admin_EntryType_t entryType)
)
//--------------------------------------------------------------------------------------------------
{
    le_dls_Link_t* linkPtr = le_dls_Peek(&entryPtr->childList);

    while (linkPtr != NULL)
    {
        Entry_t* childPtr = CONTAINER_OF(linkPtr, Entry_t, link);

        if (childPtr->type != ADMIN_ENTRY_TYPE_NAMESPACE && childPtr->u.resourcePtr != NULL)
        {
            func(childPtr->u.resourcePtr, childPtr->type);
        }

        ForEachResourceUnder(childPtr, func);

        // Go to next sibling
        linkPtr = le_dls_PeekNext(&(entryPtr->childList), linkPtr);
    }
}


//--------------------------------------------------------------------------------------------------
/**
 * For each resource in the resource tree, call a given function.
 */
//--------------------------------------------------------------------------------------------------
void resTree_ForEachResource
(
    void (*func)(res_Resource_t* resPtr, admin_EntryType_t entryType)
)
//--------------------------------------------------------------------------------------------------
{
    ForEachResourceUnder(RootPtr, func);
}


//--------------------------------------------------------------------------------------------------
/**
 * Read data out of a buffer.  Data is written to a given file descriptor in JSON-encoded format
 * as an array of objects containing a timestamp and a value (or just a timestamp for triggers).
 * E.g.,
 *
 * @code
 * [{"t":1537483647.125,"v":true},{"t":1537483657.128,"v":true}]
 * @endcode
 */
//--------------------------------------------------------------------------------------------------
void resTree_ReadBufferJson
(
    resTree_EntryRef_t obsEntry, ///< Observation entry.
    double startAfter,  ///< Start after this many seconds ago, or after an absolute number of
                        ///< seconds since the Epoch (if startafter > 30 years).
                        ///< Use NAN (not a number) to read the whole buffer.
    int outputFile, ///< File descriptor to write the data to.
    query_ReadCompletionFunc_t handlerPtr, ///< Completion callback.
    void* contextPtr    ///< Value to be passed to completion callback.
)
//--------------------------------------------------------------------------------------------------
{
    LE_ASSERT(obsEntry->type == ADMIN_ENTRY_TYPE_OBSERVATION);
    LE_ASSERT(obsEntry->u.resourcePtr != NULL);

    res_ReadBufferJson(obsEntry->u.resourcePtr, startAfter, outputFile, handlerPtr, contextPtr);
}


//--------------------------------------------------------------------------------------------------
/**
 * Find the oldest data sample held in a given Observation's buffer that is newer than a
 * given timestamp.
 *
 * @return Reference to the sample, or NULL if not found.
 */
//--------------------------------------------------------------------------------------------------
dataSample_Ref_t resTree_FindBufferedSampleAfter
(
    resTree_EntryRef_t obsEntry, ///< Observation resource entry.
    double startAfter   ///< Start after this many seconds ago, or after an absolute number of
                        ///< seconds since the Epoch (if startafter > 30 years).
                        ///< Use NAN (not a number) to find the oldest.
)
//--------------------------------------------------------------------------------------------------
{
    LE_ASSERT(obsEntry->type == ADMIN_ENTRY_TYPE_OBSERVATION);
    LE_ASSERT(obsEntry->u.resourcePtr != NULL);

    return res_FindBufferedSampleAfter(obsEntry->u.resourcePtr, startAfter);
}


//--------------------------------------------------------------------------------------------------
/**
 * Set the JSON example value for a given resource.
 */
//--------------------------------------------------------------------------------------------------
void resTree_SetJsonExample
(
    resTree_EntryRef_t resEntry,
    dataSample_Ref_t example
)
//--------------------------------------------------------------------------------------------------
{
    LE_ASSERT(resEntry->type != ADMIN_ENTRY_TYPE_NAMESPACE);
    LE_ASSERT(resEntry->u.resourcePtr != NULL);

    res_SetJsonExample(resEntry->u.resourcePtr, example);
}


//--------------------------------------------------------------------------------------------------
/**
 * Get the JSON example value for a given resource.
 *
 * @return A reference to the example value or NULL if no example set.
 */
//--------------------------------------------------------------------------------------------------
dataSample_Ref_t resTree_GetJsonExample
(
    resTree_EntryRef_t resEntry
)
//--------------------------------------------------------------------------------------------------
{
    LE_ASSERT(resEntry->type != ADMIN_ENTRY_TYPE_NAMESPACE);
    LE_ASSERT(resEntry->u.resourcePtr != NULL);

    return res_GetJsonExample(resEntry->u.resourcePtr);
}


//--------------------------------------------------------------------------------------------------
/**
 * Set the JSON member/element specifier for extraction of data from within a structured JSON
 * value received by a given Observation.
 *
 * If this is set, all non-JSON data will be ignored, and all JSON data that does not contain the
 * the specified object member or array element will also be ignored.
 */
//--------------------------------------------------------------------------------------------------
void resTree_SetJsonExtraction
(
    resTree_EntryRef_t resEntry,  ///< Observation entry.
    const char* extractionSpec    ///< [IN] string specifying the JSON member/element to extract.
)
//--------------------------------------------------------------------------------------------------
{

    if (resEntry->type != ADMIN_ENTRY_TYPE_OBSERVATION)
    {
        LE_CRIT("Not an observation (actually a %s).", hub_GetEntryTypeName(resEntry->type));
    }
    else
    {
        LE_ASSERT(resEntry->u.resourcePtr != NULL);
        res_SetJsonExtraction(resEntry->u.resourcePtr, extractionSpec);
    }
}


//--------------------------------------------------------------------------------------------------
/**
 * Get the JSON member/element specifier for extraction of data from within a structured JSON
 * value received by a given Observation.
 *
 * @return Ptr to string containing JSON extraction specifier.  "" if not set.
 */
//--------------------------------------------------------------------------------------------------
const char* resTree_GetJsonExtraction
(
    resTree_EntryRef_t resEntry  ///< Observation entry.
)
//--------------------------------------------------------------------------------------------------
{
    if (resEntry->type != ADMIN_ENTRY_TYPE_OBSERVATION)
    {
        LE_DEBUG("Not an observation (actually a %s).", hub_GetEntryTypeName(resEntry->type));
        return "";
    }

    LE_ASSERT(resEntry->u.resourcePtr != NULL);
    return res_GetJsonExtraction(resEntry->u.resourcePtr);
}


//--------------------------------------------------------------------------------------------------
/**
 * Get the minimum value found in an Observation's data set within a given time span.
 *
 * @return The value, or NAN (not-a-number) if there's no numerical data in the Observation's
 *         buffer (if the buffer size is zero, the buffer is empty, or the buffer contains data
 *         of a non-numerical type).
 */
//--------------------------------------------------------------------------------------------------
double resTree_QueryMin
(
    resTree_EntryRef_t obsEntry,    ///< Observation entry.
    double startTime    ///< If < 30 years then seconds before now; else seconds since the Epoch.
)
//--------------------------------------------------------------------------------------------------
{
    if (obsEntry->type != ADMIN_ENTRY_TYPE_OBSERVATION)
    {
        return NAN;
    }

    LE_ASSERT(obsEntry->u.resourcePtr != NULL);
    return res_QueryMin(obsEntry->u.resourcePtr, startTime);
}


//--------------------------------------------------------------------------------------------------
/**
 * Get the maximum value found within a given time span in an Observation's buffer.
 *
 * @return The value, or NAN (not-a-number) if there's no numerical data in the Observation's
 *         buffer (if the buffer size is zero, the buffer is empty, or the buffer contains data
 *         of a non-numerical type).
 */
//--------------------------------------------------------------------------------------------------
double resTree_QueryMax
(
    resTree_EntryRef_t obsEntry,    ///< Observation entry.
    double startTime    ///< If < 30 years then seconds before now; else seconds since the Epoch.
)
//--------------------------------------------------------------------------------------------------
{
    if (obsEntry->type != ADMIN_ENTRY_TYPE_OBSERVATION)
    {
        return NAN;
    }

    LE_ASSERT(obsEntry->u.resourcePtr != NULL);
    return res_QueryMax(obsEntry->u.resourcePtr, startTime);
}


//--------------------------------------------------------------------------------------------------
/**
 * Get the mean (average) of all values found within a given time span in an Observation's buffer.
 *
 * @return The value, or NAN (not-a-number) if there's no numerical data in the Observation's
 *         buffer (if the buffer size is zero, the buffer is empty, or the buffer contains data
 *         of a non-numerical type).
 */
//--------------------------------------------------------------------------------------------------
double resTree_QueryMean
(
    resTree_EntryRef_t obsEntry,    ///< Observation entry.
    double startTime    ///< If < 30 years then seconds before now; else seconds since the Epoch.
)
//--------------------------------------------------------------------------------------------------
{
    if (obsEntry->type != ADMIN_ENTRY_TYPE_OBSERVATION)
    {
        return NAN;
    }

    LE_ASSERT(obsEntry->u.resourcePtr != NULL);
    return res_QueryMean(obsEntry->u.resourcePtr, startTime);
}


//--------------------------------------------------------------------------------------------------
/**
 * Get the standard deviation of all values found within a given time span in an
 * Observation's buffer.
 *
 * @return The value, or NAN (not-a-number) if there's no numerical data in the Observation's
 *         buffer (if the buffer size is zero, the buffer is empty, or the buffer contains data
 *         of a non-numerical type).
 */
//--------------------------------------------------------------------------------------------------
double resTree_QueryStdDev
(
    resTree_EntryRef_t obsEntry,    ///< Observation entry.
    double startTime    ///< If < 30 years then seconds before now; else seconds since the Epoch.
)
//--------------------------------------------------------------------------------------------------
{
    if (obsEntry->type != ADMIN_ENTRY_TYPE_OBSERVATION)
    {
        return NAN;
    }

    LE_ASSERT(obsEntry->u.resourcePtr != NULL);
    return res_QueryStdDev(obsEntry->u.resourcePtr, startTime);
}<|MERGE_RESOLUTION|>--- conflicted
+++ resolved
@@ -318,8 +318,7 @@
             // Otherwise, return NULL.
             if (doCreate)
             {
-<<<<<<< HEAD
-                childPtr = AddChild(currentEntry, entryName);
+                childPtr = AddChild(currentEntry, entryName, childPtr);
 
                 // AddChild() increments the ref count on the parent entry.
                 // If we created the parent entry, then its ref count is now too high by one.
@@ -329,9 +328,6 @@
                 }
 
                 created = true;
-=======
-                childPtr = AddChild(currentEntry, entryName, childPtr);
->>>>>>> e4dcdb72
             }
             else
             {
@@ -1141,20 +1137,19 @@
     LE_ASSERT(destEntry->type != ADMIN_ENTRY_TYPE_NAMESPACE);
     LE_ASSERT(destEntry->type != ADMIN_ENTRY_TYPE_NONE);
 
-<<<<<<< HEAD
     // If we are removing the source,
     if (srcEntry == NULL)
     {
-        resTree_EntryRef_t oldSrcEntry = res_GetSource(destEntry->resourcePtr);
+        resTree_EntryRef_t oldSrcEntry = res_GetSource(destEntry->u.resourcePtr);
 
         // Note: removal always succeeds.
-        (void)res_SetSource(destEntry->resourcePtr, NULL);
+        (void)res_SetSource(destEntry->u.resourcePtr, NULL);
 
         // If there was a source that is a placeholder that now has no
         // administrative settings left, delete it.
         if (   (oldSrcEntry != NULL)
             && (oldSrcEntry->type == ADMIN_ENTRY_TYPE_PLACEHOLDER)
-            && !res_HasAdminSettings(oldSrcEntry->resourcePtr)  )
+            && !res_HasAdminSettings(oldSrcEntry->u.resourcePtr)  )
         {
             DeletePlaceholder(oldSrcEntry);
         }
@@ -1162,7 +1157,7 @@
         // If the destination is a placeholder that now has no
         // administrative settings left, delete it.
         if (   (destEntry->type == ADMIN_ENTRY_TYPE_PLACEHOLDER)
-            && !res_HasAdminSettings(destEntry->resourcePtr)  )
+            && !res_HasAdminSettings(destEntry->u.resourcePtr)  )
         {
             DeletePlaceholder(destEntry);
         }
@@ -1171,12 +1166,8 @@
     }
     else
     {
-        return res_SetSource(destEntry->resourcePtr, srcEntry->resourcePtr);
-    }
-=======
-    return res_SetSource(destEntry->u.resourcePtr,
-        (srcEntry != NULL ? srcEntry->u.resourcePtr : NULL));
->>>>>>> e4dcdb72
+        return res_SetSource(destEntry->u.resourcePtr, srcEntry->u.resourcePtr);
+    }
 }
 
 
@@ -1240,18 +1231,10 @@
         entryRef->u.flags = 0;
         entryRef->type = ADMIN_ENTRY_TYPE_NAMESPACE;
 
-<<<<<<< HEAD
-        resTree_DeleteNamespace(entryRef);
-=======
-        // Release the IO resource.
-        le_mem_Release(ioPtr);
-
         // Record the deletion.
         snapshot_RecordNodeDeletion(entryRef);
 
-        // Release the resource tree entry.
-        le_mem_Release(entryRef);
->>>>>>> e4dcdb72
+        resTree_DeleteNamespace(entryRef);
     }
 }
 
@@ -1270,17 +1253,15 @@
     CallResourceTreeChangeHandlers(obsEntry, ADMIN_ENTRY_TYPE_OBSERVATION, ADMIN_RESOURCE_REMOVED);
 
     // Delete the Observation resource object.
-<<<<<<< HEAD
-    res_Delete(obsEntry->resourcePtr, ADMIN_ENTRY_TYPE_OBSERVATION);
-=======
-    res_DeleteObservation(obsEntry->u.resourcePtr);
->>>>>>> e4dcdb72
+    res_Delete(obsEntry->u.resourcePtr, ADMIN_ENTRY_TYPE_OBSERVATION);
 
     // Convert the resource tree entry into a namespace, detaching the Observation resource from it.
     obsEntry->u.flags = 0;
     obsEntry->type = ADMIN_ENTRY_TYPE_NAMESPACE;
 
-<<<<<<< HEAD
+    // Record the deletion.
+    snapshot_RecordNodeDeletion(obsEntry);
+
     resTree_DeleteNamespace(obsEntry);
 }
 
@@ -1301,13 +1282,6 @@
     // children.  If it does have children, however, then each child holds a reference
     // count on its parent, so the parent will remain until all the children are deleted.
     le_mem_Release(entryRef);
-=======
-    // Record the deletion.
-    snapshot_RecordNodeDeletion(obsEntry);
-
-    // Release the namespace (resource tree entry).
-    le_mem_Release(obsEntry);
->>>>>>> e4dcdb72
 }
 
 
@@ -1687,17 +1661,13 @@
 )
 //--------------------------------------------------------------------------------------------------
 {
-<<<<<<< HEAD
     res_RemoveDefault(resEntry->resourcePtr);
 
     if (   (resEntry->type == ADMIN_ENTRY_TYPE_PLACEHOLDER)
-        && !res_HasAdminSettings(resEntry->resourcePtr) )
+        && !res_HasAdminSettings(resEntry->u.resourcePtr) )
     {
         DeletePlaceholder(resEntry);
     }
-=======
-    return res_RemoveDefault(resEntry->u.resourcePtr);
->>>>>>> e4dcdb72
 }
 
 
@@ -1783,17 +1753,13 @@
 )
 //--------------------------------------------------------------------------------------------------
 {
-<<<<<<< HEAD
-    res_RemoveOverride(resEntry->resourcePtr);
+    res_RemoveOverride(resEntry->u.resourcePtr);
 
     if (   (resEntry->type == ADMIN_ENTRY_TYPE_PLACEHOLDER)
-        && !res_HasAdminSettings(resEntry->resourcePtr) )
+        && !res_HasAdminSettings(resEntry->u.resourcePtr) )
     {
         DeletePlaceholder(resEntry);
     }
-=======
-    return res_RemoveOverride(resEntry->u.resourcePtr);
->>>>>>> e4dcdb72
 }
 
 //--------------------------------------------------------------------------------------------------
