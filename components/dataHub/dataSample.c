//--------------------------------------------------------------------------------------------------
/**
 * Implementation of the Data Sample class.
 *
 * Copyright (C) Sierra Wireless Inc.
 */
//--------------------------------------------------------------------------------------------------

#include "interfaces.h"
#include "dataHub.h"
#include "dataSample.h"
#include "json.h"


typedef double Timestamp_t;


//--------------------------------------------------------------------------------------------------
/**
 * Data sample class. An object of this type can hold various different types of timestamped
 * data sample.
 */
//--------------------------------------------------------------------------------------------------
typedef struct DataSample
{
    Timestamp_t timestamp;      ///< The timestamp on the data sample.

    /// Union of different types of values. Which union member to use depends on the data type
    /// recorded in the resTree_Resource_t.  This is an optimization; Data Samples appear more
    /// frequently than Resources
    union
    {
        bool     boolean;
        double   numeric;
        char    *stringPtr;
    } value;
}
DataSample_t;

/// Size of largest allowed strings in samples.
#define STRING_LARGE_BYTES  HUB_MAX_STRING_BYTES
/// Size of medium sized strings in samples.
#define STRING_MED_BYTES    300
/// Size of small strings in samples.
#define STRING_SMALL_BYTES  50

/// Default sample pool size.  This may be overridden in the .cdef.
#define DEFAULT_SAMPLE_POOL_SIZE 1000

/// Default number of large string pool entries.  This may be overridden in the .cdef.
#define DEFAULT_LARGE_STRING_POOL_SIZE 5

/// Number of medium string pool entries.
#define MED_STRING_POOL_SIZE                                                                \
    (((LE_MEM_BLOCKS(StringPool, DEFAULT_LARGE_STRING_POOL_SIZE) / 2) * STRING_LARGE_BYTES) \
        / STRING_MED_BYTES)

/// Number of small string pool entries.
#define SMALL_STRING_POOL_SIZE \
    (((MED_STRING_POOL_SIZE / 2) * STRING_MED_BYTES) / STRING_SMALL_BYTES)

/// Pool of Data Sample objects.
static le_mem_PoolRef_t DataSamplePool = NULL;
LE_MEM_DEFINE_STATIC_POOL(DataSamplePool, DEFAULT_SAMPLE_POOL_SIZE, sizeof(DataSample_t));

/// Pool for holding strings.
static le_mem_PoolRef_t StringPool = NULL;
LE_MEM_DEFINE_STATIC_POOL(StringPool, DEFAULT_LARGE_STRING_POOL_SIZE, STRING_LARGE_BYTES);

//--------------------------------------------------------------------------------------------------
/**
 * Compute the length of the escaped character
 *
 * @return The length of the escaped character in bytes
 *
 * @note UTF-8 characters are supported. Only the first character is required to compute the length.
 */
//--------------------------------------------------------------------------------------------------
static size_t ComputeEscapedCharLength
(
    char inputChar ///< [IN] The character we want to know the length when it is escaped
)
{
    if ((inputChar > 31) && (inputChar != '\"') && (inputChar != '\\')) {
        // The character doesn't need to be escaped, so the length
        // to return is the character length
        return le_utf8_NumBytesInChar(inputChar);
    }

    switch (inputChar)
    {
        case '\\':
        case '\"':
        case '\b':
        case '\f':
        case '\n':
        case '\r':
        case '\t':
            return 2;
            break;

        default:
            /* Unicode codepoint */
            return 5;
            break;
    }
}

//--------------------------------------------------------------------------------------------------
/**
 * Escape a character
 *
 * This function transforms a UTF-8 character into its escaped version.
 * If the character doesn't need to be escaped then the character is copied as is.
 *
 * @warning escapedChar must point to a char array that has enough room to received the escaped
 *          character. To know the needed room prior to call this function, you can compute
 *          the escaped character length with ComputeEscapedCharLength().
 *
 * @note UTF-8 characters are supported.
 * @note This function manipules characters and not string, therefore no null-termination character
 *       is added at the end of the escaped character.
 *
 * @return The input character length in bytes (can be > 1 in UTF-8)
 *
 */
//--------------------------------------------------------------------------------------------------
static size_t EscapeCharacter
(
    const char* inputChar,  ///< [IN] The character we want to escape
    char* escapedChar       ///< [OUT] The escaped character
)
{
    if ((inputChar[0] > 31) && (inputChar[0] != '\"') && (inputChar[0] != '\\')) {
        // The input character don't need to be escaped
        size_t charLength = le_utf8_NumBytesInChar(inputChar[0]);
        strncpy (escapedChar, inputChar, charLength);
        return charLength;
    }

    // Write reverse solidus
    escapedChar[0] = '\\';

    switch (inputChar[0])
    {
        case '\\':
            escapedChar[1] = '\\';
            break;
        case '\"':
            escapedChar[1] = '\"';
            break;
        case '\b':
            escapedChar[1] = 'b';
            break;
        case '\f':
            escapedChar[1] = 'f';
            break;
        case '\n':
            escapedChar[1] = 'n';
            break;
        case '\r':
            escapedChar[1] = 'r';
            break;
        case '\t':
            escapedChar[1] = 't';
            break;
        default:
        {
            /* Unicode codepoint */
            int len = snprintf(&escapedChar[1], 6,"u%04x", inputChar[0]);
            LE_ASSERT(len == 5);
            break;
        }
    }

    return 1;
 }

//--------------------------------------------------------------------------------------------------
/**
 * PRELIMINARY NOTE :
 * ------------------
 * This function is similar to le_utf8_Copy. The main difference is that characters that need to
 * be escaped are escaped to produce a valid JSON file.
 *
 * A JSON string begins and ends with quotation marks.  All Unicode characters may be placed within
 * the quotation marks, except for the characters that must be escaped:
 * quotation mark, reverse solidus, and the control characters (U+0001 through U+001F).
 *
 * Source : https://tools.ietf.org/html/rfc7159#section-7
 *
 * This function copies the string in srcStr to the start of destStr and returns the number of bytes
 * copied (not including the NULL-terminator) in numBytesPtr.  Null can be passed into numBytesPtr
 * if the number of bytes copied is not needed.  The srcStr must be in UTF-8 format.
 *
 * If the size of srcStr is less than or equal to the destination buffer size then the entire srcStr
 * will be copied including the null-character.  The rest of the destination buffer is not modified.
 *
 * If the size of srcStr is larger than the destination buffer then the maximum number of characters
 * (from srcStr) plus a null-character that will fit in the destination buffer is copied.
 *
 * UTF-8 characters may be more than one byte long and this function will only copy whole characters
 * not partial characters.  Therefore, even if srcStr is larger than the destination buffer the
 * copied characters may not fill the entire destination buffer because the last character copied
 * may not align exactly with the end of the destination buffer.
 *
 * The destination string will always be Null-terminated, unless destSize is zero.
 *
 * If destStr and srcStr overlap the behaviour of this function is undefined.
 *
 * @return
 *      - LE_OK if srcStr was completely copied to the destStr.
 *      - LE_OVERFLOW if srcStr was truncated when it was copied to destStr.
 */
//--------------------------------------------------------------------------------------------------
le_result_t dataSample_StringToJson
(
    char* destStr,          ///< [IN] The destination where the srcStr is to be copied.
    const char* srcStr,     ///< [IN] The UTF-8 source string.
    const size_t destSize,  ///< [IN] Size of the destination buffer in bytes.
    size_t* numBytesPtr     ///< [OUT] The number of bytes copied not including the NULL-terminator.
                            ///        This parameter can be set to NULL if the number of bytes
                            ///        copied is not needed.
)
{
    // Check parameters.
    LE_ASSERT( (destStr != NULL) && (srcStr != NULL) && (destSize > 0) );

    // Go through the string copying one character at a time.
    size_t i = 0;
    size_t j = 0;
    size_t charLength = 0;
    size_t escapedCharLength = 0;
    while (1)
    {
        if (srcStr[i] == '\0')
        {
            // NULL character found.  Complete the copy and return.
            destStr[j] = '\0';

            if (numBytesPtr)
            {
                *numBytesPtr = j;
            }

            return LE_OK;
        }
        else
        {
            // Normal character, copy.

            // First check if we have enough room to store the escaped version of the character.
            escapedCharLength = ComputeEscapedCharLength(srcStr[i]);

            if (escapedCharLength == 0)
            {
                // This is an error in the string format. Zero out the destStr and return.
                destStr[0] = '\0';

                if (numBytesPtr)
                {
                    *numBytesPtr = 0;
                }

                return LE_OK;
            }

            if (escapedCharLength + j >= destSize)
            {
                // It will not fit in the available space, so stop.
                destStr[j] = '\0';

                if (numBytesPtr)
                {
                    *numBytesPtr = j;
                }

                return LE_OVERFLOW;
            }

            // We have enough room, insert the escaped character.
            charLength = EscapeCharacter(&srcStr[i], &destStr[j]);
            i += charLength;
            j += escapedCharLength;
        }
    }
}


//--------------------------------------------------------------------------------------------------
/**
 * JSON to String conversion
 *
 * This function transforms a JSON string into its unescaped version.
 *
 * This function copies the string in srcStr to the start of destStr and returns the number of bytes
 * copied (not including the NULL-terminator) in numBytesPtr.  Null can be passed into numBytesPtr
 * if the number of bytes copied is not needed.
 *
 * Size of the destination buffer must be equal to at least the length of the source string srcStr.
 *
 * The destination string will always be Null-terminated, unless destSize is zero.
 *
 * If destStr and srcStr overlap the behaviour of this function is undefined.
 *
 * @note UTF-8 characters are supported.
 */
//--------------------------------------------------------------------------------------------------
le_result_t dataSample_JsonToString
(
    char* destStr,          ///< [IN] The destination where the srcStr is to be copied.
    const char* srcStr,     ///< [IN] The UTF-8 source string.
    const size_t destSize,  ///< [IN] Size of the destination buffer in bytes.
    size_t* numBytesPtr     ///< [OUT] The number of bytes copied not including the NULL-terminator.
                            ///        This parameter can be set to NULL if the number of bytes
                            ///        copied is not needed.
)
{
    size_t readIndex = 0;
    size_t writeIndex = 0;
    size_t pos;
    size_t srcLen = strlen(srcStr);

    // Check parameters.
    if ((destStr == NULL) || (srcStr == NULL) || (destSize < srcLen))
    {
        return LE_BAD_PARAMETER;
    }

    if ((srcStr[0] != '\"') && (srcStr[srcLen-1] != '\"'))
    {
        // This JSON does not begin nor end with double marks, just copy the string
        return le_utf8_Copy(destStr, srcStr, destSize, numBytesPtr);
    }

    // Now we handle JSON that are contained between double marks.
    // We have to remove those double marks and unescape the string.

    if (srcLen < 2)
    {
        LE_ERROR("Input JSON is invalid");
        return LE_FORMAT_ERROR;
    }

    // Skip the first '"'
    readIndex++;

    while (1)
    {
        // Get the position of the next reverse solidus, if exists
        pos = strcspn(&srcStr[readIndex], "\\");

        // Copy the string up to there
        strncpy(&destStr[writeIndex], &srcStr[readIndex], pos);
        writeIndex += pos;
        readIndex += pos;

        if (readIndex >= srcLen)
        {
            // There is no more characters to copy, stop now
            break;
        }

        // A reverse solidus has been found, remove it and copy the following character
        readIndex++;
        destStr[writeIndex] = srcStr[readIndex];
        readIndex++;
        writeIndex++;
    }

    // Remove the trailing '"' and return.
    writeIndex--;
    destStr[writeIndex] = '\0';

    if (numBytesPtr)
    {
        *numBytesPtr = writeIndex;
    }

    return LE_OK;
}

//--------------------------------------------------------------------------------------------------
/**
 * Initialize the Data Sample module.
 */
//--------------------------------------------------------------------------------------------------
void dataSample_Init
(
    void
)
//--------------------------------------------------------------------------------------------------
{
    le_mem_PoolRef_t layeredStringPool;

    DataSamplePool = le_mem_InitStaticPool(DataSamplePool, DEFAULT_SAMPLE_POOL_SIZE,
                        sizeof(DataSample_t));

    layeredStringPool = le_mem_InitStaticPool(StringPool, DEFAULT_LARGE_STRING_POOL_SIZE,
                            STRING_LARGE_BYTES);
    layeredStringPool = le_mem_CreateReducedPool(layeredStringPool, "MedStringPool",
                            MED_STRING_POOL_SIZE, STRING_MED_BYTES);
    StringPool = le_mem_CreateReducedPool(layeredStringPool, "SmallStringPool",
                    SMALL_STRING_POOL_SIZE, STRING_SMALL_BYTES);
}


//--------------------------------------------------------------------------------------------------
/**
 * Creates a new Data Sample object and returns a pointer to it.
 *
 * @warning Don't forget to set the value if it's not a trigger type.
 *
 * @return Ptr to the new object.
 */
//--------------------------------------------------------------------------------------------------
static inline DataSample_t* CreateSample
(
    le_mem_PoolRef_t pool,  ///< Pool to allocate the object from.
    Timestamp_t timestamp
)
//--------------------------------------------------------------------------------------------------
{
    DataSample_t* samplePtr = le_mem_Alloc(pool);

    if (timestamp == IO_NOW)
    {
        le_clk_Time_t currentTime = le_clk_GetAbsoluteTime();
        timestamp = (((double)(currentTime.usec)) / 1000000) + currentTime.sec;
    }

    samplePtr->timestamp = timestamp;

    return samplePtr;
}


//--------------------------------------------------------------------------------------------------
/**
 * Creates a new Trigger type Data Sample.
 *
 * @return Ptr to the new object (with reference count 1).
 *
 * @note These are reference-counted memory pool objects.
 */
//--------------------------------------------------------------------------------------------------
dataSample_Ref_t dataSample_CreateTrigger
(
    Timestamp_t timestamp
)
//--------------------------------------------------------------------------------------------------
{
    DataSample_t* samplePtr = CreateSample(DataSamplePool, timestamp);

    return samplePtr;
}


//--------------------------------------------------------------------------------------------------
/**
 * Creates a new Boolean type Data Sample.
 *
 * @return Ptr to the new object.
 *
 * @note These are reference-counted memory pool objects.
 */
//--------------------------------------------------------------------------------------------------
dataSample_Ref_t dataSample_CreateBoolean
(
    Timestamp_t timestamp,
    bool value
)
//--------------------------------------------------------------------------------------------------
{
    DataSample_t* samplePtr = CreateSample(DataSamplePool, timestamp);
    samplePtr->value.boolean = value;

    return samplePtr;
}


//--------------------------------------------------------------------------------------------------
/**
 * Creates a new Numeric type Data Sample.
 *
 * @return Ptr to the new object.
 *
 * @note These are reference-counted memory pool objects.
 */
//--------------------------------------------------------------------------------------------------
dataSample_Ref_t dataSample_CreateNumeric
(
    Timestamp_t timestamp,
    double value
)
//--------------------------------------------------------------------------------------------------
{
    DataSample_t* samplePtr = CreateSample(DataSamplePool, timestamp);
    samplePtr->value.numeric = value;

    return samplePtr;
}


//--------------------------------------------------------------------------------------------------
/**
 * Creates a new String type Data Sample.
 *
 * @return Ptr to the new object.
 *
 * @note Copies the string value into the Data Sample.
 *
 * @note These are reference-counted memory pool objects.
 */
//--------------------------------------------------------------------------------------------------
dataSample_Ref_t dataSample_CreateString
(
    Timestamp_t timestamp,
    const char* value
)
//--------------------------------------------------------------------------------------------------
{
    DataSample_t *samplePtr = CreateSample(DataSamplePool, timestamp);

    samplePtr->value.stringPtr = le_mem_StrDup(StringPool, value);
    LE_FATAL_IF(samplePtr->value.stringPtr == NULL,
        "Could not allocate space for string of size %" PRIuS, le_utf8_NumBytes(value));
    return samplePtr;
}


//--------------------------------------------------------------------------------------------------
/**
 * Creates a new JSON type Data Sample.
 *
 * @return Ptr to the new object.
 *
 * @note Copies the JSON value into the Data Sample.
 *
 * @note These are reference-counted memory pool objects.
 */
//--------------------------------------------------------------------------------------------------
dataSample_Ref_t dataSample_CreateJson
(
    double timestamp,
    const char* value
)
//--------------------------------------------------------------------------------------------------
{
    // Since the data type is not actually stored in the data sample itself, and since the
    // JSON values are stored in the same way that strings are...
    return dataSample_CreateString(timestamp, value);
}


//--------------------------------------------------------------------------------------------------
/**
 * Read the timestamp on a Data Sample.
 *
 * @return The timestamp.
 */
//--------------------------------------------------------------------------------------------------
Timestamp_t dataSample_GetTimestamp
(
    dataSample_Ref_t sampleRef
)
//--------------------------------------------------------------------------------------------------
{
    return sampleRef->timestamp;
}


//--------------------------------------------------------------------------------------------------
/**
 * Read a Boolean value from a Data Sample.
 *
 * @return The value.
 *
 * @warning You had better be sure that this is a Boolean Data Sample.
 */
//--------------------------------------------------------------------------------------------------
bool dataSample_GetBoolean
(
    dataSample_Ref_t sampleRef
)
//--------------------------------------------------------------------------------------------------
{
    return sampleRef->value.boolean;
}


//--------------------------------------------------------------------------------------------------
/**
 * Read a numeric value from a Data Sample.
 *
 * @return The value.
 *
 * @warning You had better be sure that this is a Numeric Data Sample.
 */
//--------------------------------------------------------------------------------------------------
double dataSample_GetNumeric
(
    dataSample_Ref_t sampleRef
)
//--------------------------------------------------------------------------------------------------
{
    return sampleRef->value.numeric;
}


//--------------------------------------------------------------------------------------------------
/**
 * Read a string value from a Data Sample.
 *
 * @return Ptr to the value. DO NOT use this after releasing your reference to the sample.
 *
 * @warning You had better be sure that this is a String Data Sample.
 */
//--------------------------------------------------------------------------------------------------
const char* dataSample_GetString
(
    dataSample_Ref_t sampleRef
)
//--------------------------------------------------------------------------------------------------
{
    return sampleRef->value.stringPtr;
}


//--------------------------------------------------------------------------------------------------
/**
 * Read a JSON value from a Data Sample.
 *
 * @return Ptr to the value. DO NOT use this after releasing your reference to the sample.
 *
 * @warning You had better be sure that this is a JSON Data Sample.
 */
//--------------------------------------------------------------------------------------------------
const char* dataSample_GetJson
(
    dataSample_Ref_t sampleRef
)
//--------------------------------------------------------------------------------------------------
{
    // The data type is not actually stored in the data sample itself, and
    // JSON values are stored in the same way that strings are.
    return sampleRef->value.stringPtr;
}


//--------------------------------------------------------------------------------------------------
/**
 * Read any type of value from a Data Sample, as a printable UTF-8 string.
 *
 * @return
 *  - LE_OK if successful,
 *  - LE_OVERFLOW if the buffer provided is too small to hold the value.
 */
//--------------------------------------------------------------------------------------------------
le_result_t dataSample_ConvertToString
(
    dataSample_Ref_t sampleRef,
    io_DataType_t dataType, ///< [IN] The data type of the data sample.
    char* valueBuffPtr,     ///< [OUT] Ptr to buffer where value will be stored.
    size_t valueBuffSize    ///< [IN] Size of value buffer, in bytes.
)
//--------------------------------------------------------------------------------------------------
{
<<<<<<< HEAD
    switch(dataType)
=======
    if (dataType == IO_DATA_TYPE_STRING)
    {
        return le_utf8_Copy(valueBuffPtr, sampleRef->value.stringPtr, valueBuffSize, NULL);
    }
    else
>>>>>>> fa3a16af
    {
        case IO_DATA_TYPE_TRIGGER:
        {
            if (valueBuffSize > 0)
            {
                valueBuffPtr[0] = '\0';
                return LE_OK;
            }
            return LE_OVERFLOW;
        }

        case IO_DATA_TYPE_BOOLEAN:
        {
            int i;

            if (sampleRef->value.boolean)
            {
                i = snprintf(valueBuffPtr, valueBuffSize, "true");
            }
            else
            {
                i = snprintf(valueBuffPtr, valueBuffSize, "false");
            }

            if (i >= valueBuffSize)
            {
                return LE_OVERFLOW;
            }
            return LE_OK;
        }

        case IO_DATA_TYPE_NUMERIC:
        {
            if (valueBuffSize <= snprintf(valueBuffPtr,
                                          valueBuffSize,
                                          "%lf",
                                          sampleRef->value.numeric))
            {
                return LE_OVERFLOW;
            }
            return LE_OK;
        }

        case IO_DATA_TYPE_STRING:
        {
            // Already in String format, just copy it into the buffer.
            return le_utf8_Copy(valueBuffPtr, sampleRef->value.string, valueBuffSize, NULL);
        }

        case IO_DATA_TYPE_JSON:
        {
            // We need to unescape the string
            return dataSample_JsonToString(valueBuffPtr, sampleRef->value.string, valueBuffSize, NULL);
        }
    }

    LE_ERROR("Invalid data type %d.", dataType);
    return LE_BAD_PARAMETER;
}

//--------------------------------------------------------------------------------------------------
/**
 * Read any type of value from a Data Sample, in JSON format.
 *
 * @return
 *  - LE_OK if successful,
 *  - LE_OVERFLOW if the buffer provided is too small to hold the value.
 */
//--------------------------------------------------------------------------------------------------
le_result_t dataSample_ConvertToJson
(
    dataSample_Ref_t sampleRef,
    io_DataType_t dataType, ///< [IN] The data type of the data sample.
    char* valueBuffPtr,     ///< [OUT] Ptr to buffer where value will be stored.
    size_t valueBuffSize    ///< [IN] Size of value buffer, in bytes.
)
//--------------------------------------------------------------------------------------------------
{
    le_result_t result;
    size_t len;

    switch (dataType)
    {
        case IO_DATA_TYPE_TRIGGER:

            if (valueBuffSize > 0)
            {
                valueBuffPtr[0] = '\0';
                return LE_OK;
            }
            return LE_OVERFLOW;

        case IO_DATA_TYPE_BOOLEAN:
        {
            int i;

            if (sampleRef->value.boolean)
            {
                i = snprintf(valueBuffPtr, valueBuffSize, "true");
            }
            else
            {
                i = snprintf(valueBuffPtr, valueBuffSize, "false");
            }

            if (i >= (int) valueBuffSize)
            {
                return LE_OVERFLOW;
            }
            return LE_OK;
        }

        case IO_DATA_TYPE_NUMERIC:

            if ((int) valueBuffSize <= snprintf(valueBuffPtr, valueBuffSize, "%lf",
                                                sampleRef->value.numeric))
            {
                return LE_OVERFLOW;
            }
            return LE_OK;

        case IO_DATA_TYPE_STRING:

            // Must wrap the string value in quotes.
            // We need at least 3 bytes for the two quotes and a null terminator.
            if (valueBuffSize < 3)
            {
                return LE_OVERFLOW;
            }
            valueBuffPtr[0] = '"';
            valueBuffPtr++;
            valueBuffSize--;
<<<<<<< HEAD
            result = dataSample_StringToJson(valueBuffPtr, sampleRef->value.string, valueBuffSize, &len);
=======
            result = le_utf8_Copy(valueBuffPtr, sampleRef->value.stringPtr, valueBuffSize, &len);
>>>>>>> fa3a16af
            if ((result != LE_OK) || (len >= (valueBuffSize - 1)))  // need 1 more for the last '"'
            {
                return LE_OVERFLOW;
            }
            valueBuffPtr[len] = '"'; // replace null-terminator with '"'
            valueBuffPtr[len + 1] = '\0'; // null-terminate the string.
            return LE_OK;

        case IO_DATA_TYPE_JSON:

            // Already in JSON format, just copy it into the buffer.
            return le_utf8_Copy(valueBuffPtr, sampleRef->value.stringPtr, valueBuffSize, NULL);
    }

    LE_ERROR("Invalid data type %d.", dataType);
    return LE_BAD_PARAMETER;
}


//--------------------------------------------------------------------------------------------------
/**
 * Extract an object member or array element from a JSON data value, based on a given
 * extraction specifier.
 *
 * The extraction specifiers look like "x" or "x.y" or "[3]" or "x[3].y", etc.
 *
 * @return Reference to the extracted data sample, or NULL if failed.
 */
//--------------------------------------------------------------------------------------------------
dataSample_Ref_t dataSample_ExtractJson
(
    dataSample_Ref_t sampleRef, ///< [IN] Original JSON data sample to extract from.
    const char* extractionSpec, ///< [IN] the extraction specification.
    io_DataType_t* dataTypePtr  ///< [OUT] Ptr to where to put the data type of the extracted object
)
//--------------------------------------------------------------------------------------------------
{
    char resultBuff[IO_MAX_STRING_VALUE_LEN + 1];
    json_DataType_t jsonType;

    le_result_t result = json_Extract(resultBuff,
                                      sizeof(resultBuff),
                                      dataSample_GetJson(sampleRef),
                                      extractionSpec,
                                      &jsonType);
    if (result != LE_OK)
    {
        LE_WARN("Failed to extract '%s' from JSON '%s'.",
                extractionSpec,
                dataSample_GetJson(sampleRef));
        return NULL;
    }
    else
    {
        switch (jsonType)
        {
            case JSON_TYPE_NULL:

                *dataTypePtr = IO_DATA_TYPE_TRIGGER;
                return dataSample_CreateTrigger(dataSample_GetTimestamp(sampleRef));

            case JSON_TYPE_BOOLEAN:

                *dataTypePtr = IO_DATA_TYPE_BOOLEAN;
                return dataSample_CreateBoolean(dataSample_GetTimestamp(sampleRef),
                                                json_ConvertToBoolean(resultBuff));

            case JSON_TYPE_NUMBER:

                *dataTypePtr = IO_DATA_TYPE_NUMERIC;
                return dataSample_CreateNumeric(dataSample_GetTimestamp(sampleRef),
                                                json_ConvertToNumber(resultBuff));

            case JSON_TYPE_STRING:

                *dataTypePtr = IO_DATA_TYPE_STRING;
                return dataSample_CreateString(dataSample_GetTimestamp(sampleRef),
                                               resultBuff);

            case JSON_TYPE_OBJECT:
            case JSON_TYPE_ARRAY:

                *dataTypePtr = IO_DATA_TYPE_JSON;
                return dataSample_CreateJson(dataSample_GetTimestamp(sampleRef),
                                             resultBuff);
        }

        LE_FATAL("Unexpected JSON type %d.", jsonType);
    }
}


//--------------------------------------------------------------------------------------------------
/**
 * Create a copy of a Data Sample.
 *
 * @return Pointer to the new copy.
 */
//--------------------------------------------------------------------------------------------------
dataSample_Ref_t dataSample_Copy
(
    io_DataType_t dataType,
    dataSample_Ref_t original
)
//--------------------------------------------------------------------------------------------------
{
    dataSample_Ref_t duplicate = le_mem_Alloc(DataSamplePool);

    *duplicate = *original;
    if ((dataType == IO_DATA_TYPE_STRING) || (dataType == IO_DATA_TYPE_JSON))
    {
        duplicate->value.stringPtr = le_mem_StrDup(StringPool, original->value.stringPtr);
    }

    return duplicate;
}


//--------------------------------------------------------------------------------------------------
/**
 * Set the timestamp of a Data Sample.
 */
//--------------------------------------------------------------------------------------------------
void dataSample_SetTimestamp
(
    dataSample_Ref_t sample,
    double timestamp
)
//--------------------------------------------------------------------------------------------------
{
    sample->timestamp = timestamp;
}<|MERGE_RESOLUTION|>--- conflicted
+++ resolved
@@ -666,15 +666,7 @@
 )
 //--------------------------------------------------------------------------------------------------
 {
-<<<<<<< HEAD
     switch(dataType)
-=======
-    if (dataType == IO_DATA_TYPE_STRING)
-    {
-        return le_utf8_Copy(valueBuffPtr, sampleRef->value.stringPtr, valueBuffSize, NULL);
-    }
-    else
->>>>>>> fa3a16af
     {
         case IO_DATA_TYPE_TRIGGER:
         {
@@ -721,13 +713,13 @@
         case IO_DATA_TYPE_STRING:
         {
             // Already in String format, just copy it into the buffer.
-            return le_utf8_Copy(valueBuffPtr, sampleRef->value.string, valueBuffSize, NULL);
+            return le_utf8_Copy(valueBuffPtr, sampleRef->value.stringPtr, valueBuffSize, NULL);
         }
 
         case IO_DATA_TYPE_JSON:
         {
             // We need to unescape the string
-            return dataSample_JsonToString(valueBuffPtr, sampleRef->value.string, valueBuffSize, NULL);
+            return dataSample_JsonToString(valueBuffPtr, sampleRef->value.stringPtr, valueBuffSize, NULL);
         }
     }
 
@@ -807,11 +799,7 @@
             valueBuffPtr[0] = '"';
             valueBuffPtr++;
             valueBuffSize--;
-<<<<<<< HEAD
-            result = dataSample_StringToJson(valueBuffPtr, sampleRef->value.string, valueBuffSize, &len);
-=======
-            result = le_utf8_Copy(valueBuffPtr, sampleRef->value.stringPtr, valueBuffSize, &len);
->>>>>>> fa3a16af
+            result = dataSample_StringToJson(valueBuffPtr, sampleRef->value.stringPtr, valueBuffSize, &len);
             if ((result != LE_OK) || (len >= (valueBuffSize - 1)))  // need 1 more for the last '"'
             {
                 return LE_OVERFLOW;
