--- conflicted
+++ resolved
@@ -43,36 +43,22 @@
     hubd.dataHub.le_appInfo
     hubd.dataHub.query
 
-<<<<<<< HEAD
-    dhubToolAdmin = dhub.adminTool.admin
-    dhubToolQuery = dhub.adminTool.query
-=======
 #if ${DHUB_DISABLE_TOOLS} = 1
 #else
     dhubToolAdmin   = dhub.adminTool.admin
-    dhubToolIo      = dhub.adminTool.io
     dhubToolQuery   = dhub.adminTool.query
 #endif /* end !DHUB_DISABLE_TOOLS */
->>>>>>> e4dcdb72
 }
 
 #if ${LE_CONFIG_LINUX} = y
 bindings:
 {
-<<<<<<< HEAD
-    dhub.adminTool.admin -> hubd.dataHub.admin
-    dhub.adminTool.query -> hubd.dataHub.query
-    hubd.dataHub.le_appInfo -> <root>.le_appInfo
-}
-=======
 #if ${DHUB_DISABLE_TOOLS} = 1
 #else
     dhub.adminTool.admin    -> hubd.dataHub.admin
-    dhub.adminTool.io       -> hubd.dataHub.io
     dhub.adminTool.query    -> hubd.dataHub.query
 #endif /* end !DHUB_DISABLE_TOOLS */
 
     hubd.dataHub.le_appInfo -> appInfo.le_appInfo
 }
-#endif /* end LE_CONFIG_LINUX */
->>>>>>> e4dcdb72
+#endif /* end LE_CONFIG_LINUX */