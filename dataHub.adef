//--------------------------------------------------------------------------------------------------
/**
 * Application Definition for the Data Hub app.
 *
 * The Data Hub ("Hub" for short) is the central hub for the flow of control system data, such as
 * sensor input and actuator setpoints. It is designed to enumerate available data sources
 * (inputs/sensors) and sinks (actuators/outputs), provide filtering and buffering of input data,
 * direct the flow of data between apps connected into the Hub, and provide administrative
 * interfaces for dynamic discovery of I/O points, setting and clearing overrides, and
 * configuration of the Hub itself.
 *
 * Copyright (C) Sierra Wireless Inc.
 */
//--------------------------------------------------------------------------------------------------

// Sadly, we have to run this app outside a sandbox for now, because it needs to access
// a part of the file system that will not get deleted by the framework when the app is updated.
sandboxed: false

executables:
{
    hubd = ( components/dataHub )
#if ${DHUB_DISABLE_TOOLS} = 1
#else
    dhub = ( components/adminTool )
#endif
}

processes:
{
    run:
    {
        dataHub = ( hubd )
    }

    faultAction: restart
}

extern:
{
    hubd.dataHub.le_appInfo
    hubd.dataHub.io
    hubd.dataHub.admin
    hubd.dataHub.query

#if ${DHUB_DISABLE_TOOLS} = 1
#else
    dhubToolAdmin = dhub.adminTool.admin
    dhubToolQuery = dhub.adminTool.query
<<<<<<< HEAD
=======
    dhubToolIo = dhub.adminTool.io
#endif
>>>>>>> fa3a16af
}

bindings:
{
#if ${DHUB_DISABLE_TOOLS} = 1
#else
    dhub.adminTool.admin -> hubd.dataHub.admin
    dhub.adminTool.query -> hubd.dataHub.query
<<<<<<< HEAD
=======
    dhub.adminTool.io -> hubd.dataHub.io
#endif

>>>>>>> fa3a16af
    hubd.dataHub.le_appInfo -> <root>.le_appInfo
}<|MERGE_RESOLUTION|>--- conflicted
+++ resolved
@@ -47,11 +47,6 @@
 #else
     dhubToolAdmin = dhub.adminTool.admin
     dhubToolQuery = dhub.adminTool.query
-<<<<<<< HEAD
-=======
-    dhubToolIo = dhub.adminTool.io
-#endif
->>>>>>> fa3a16af
 }
 
 bindings:
@@ -60,11 +55,7 @@
 #else
     dhub.adminTool.admin -> hubd.dataHub.admin
     dhub.adminTool.query -> hubd.dataHub.query
-<<<<<<< HEAD
-=======
-    dhub.adminTool.io -> hubd.dataHub.io
 #endif
 
->>>>>>> fa3a16af
     hubd.dataHub.le_appInfo -> <root>.le_appInfo
 }